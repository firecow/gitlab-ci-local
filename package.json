{
  "name": "gitlab-ci-local",
  "description": "Tired of pushing to test your .gitlab-ci.yml?",
  "main": "src/index.js",
  "bin": "src/index.js",
  "version": "4.13.0",
  "scripts": {
    "prepublishOnly": "npm run check-all && chmod +x src/index.js",
    "pkg-linux": "pkg src/index.js --public -t node14-linux-x64 -o bin/linux/gitlab-ci-local && chmod +x bin/linux/gitlab-ci-local && gzip -c bin/linux/gitlab-ci-local > bin/linux.gz && rm -r bin/linux",
    "pkg-macos": "pkg src/index.js --public -t node14-macos-x64 -o bin/macos/gitlab-ci-local && gzip -c bin/macos/gitlab-ci-local > bin/macos.gz && rm -r bin/macos",
    "pkg-win": "pkg src/index.js --public -t node14-win-x64 -o bin/win/gitlab-ci-local && gzip -c bin/win/gitlab-ci-local.exe > bin/win.gz && rm -r bin/win",
    "pkg-all": "npm run pkg-linux && npm run pkg-macos && npm run pkg-win",
    "pkg": "pkg",
    "build": "rm -f src/*.js src/*.d.ts && tsc",
    "check-all": "npm run build && npm run lint && npm run coverage && npm run audit",
    "audit": "npm audit --parseable",
    "test": "jest",
    "lint": "npx eslint .",
    "coverage": "jest --coverage",
    "start": "ts-node --log-error src/index.ts --cwd examples/docker-compose-nodejs"
  },
  "dependencies": {
    "camelcase": "^6.2.0",
<<<<<<< HEAD
    "chalk": "^4.1.0",
=======
    "chalk": "^2.4.2",
>>>>>>> 1078d909
    "deep-extend": "^0.6.0",
    "dotenv": "^8.2.0",
    "fs-extra": "^9.1.0",
    "js-yaml": "^4.0.0",
    "node-fetch": "^2.6.1",
    "pretty-hrtime": "^1.0.3",
    "source-map-support": "^0.5.19",
    "tty-table": "^4.1.3",
    "yargs": "^16.2.0"
  },
  "devDependencies": {
    "@types/chalk": "^2.2.0",
    "@types/deep-extend": "^0.4.31",
    "@types/fs-extra": "^9.0.9",
    "@types/js-yaml": "^4.0.0",
    "@types/node-fetch": "^2.5.8",
    "@types/pretty-hrtime": "^1.0.0",
    "@types/source-map-support": "^0.5.3",
    "@types/yargs": "^16.0.1",
    "@typescript-eslint/eslint-plugin": "^4.20.0",
    "@typescript-eslint/parser": "^4.20.0",
    "depcheck": "^1.4.0",
    "eslint": "^7.23.0",
    "jest": "^26.6.3",
    "jest-mock-process": "^1.4.0",
    "pkg": "^4.5.1",
    "ts-jest": "26.5.2",
    "ts-node": "^9.1.1",
    "typescript": "4.2.2"
  },
  "engines": {
    "node": ">=14.0.0"
  },
  "pkg": {
    "assets": [
      "package.json"
    ],
    "scripts": [
      "src/**/*.js"
    ]
  },
  "eslintConfig": {
    "parser": "@typescript-eslint/parser",
    "plugins": [
      "@typescript-eslint"
    ],
    "ignorePatterns": [
      "*.js"
    ],
    "extends": [
      "eslint:recommended",
      "plugin:@typescript-eslint/recommended"
    ],
    "rules": {
      "@typescript-eslint/no-explicit-any": [
        "off"
      ],
      "@typescript-eslint/explicit-module-boundary-types": [
        "off"
      ]
    }
  },
  "jest": {
    "preset": "ts-jest",
    "testMatch": [
      "**/*.test.ts"
    ],
    "coverageReporters": [
      "lcov",
      "json-summary",
      "text-summary"
    ]
  },
  "repository": {
    "type": "git",
    "url": "https://github.com/firecow/gitlab-ci-local.git"
  },
  "author": "Mads Jon Nielsen <madsjon@gmail.com>",
  "license": "MIT",
  "bugs": {
    "url": "https://github.com/firecow/gitlab-ci-local/issues"
  },
  "homepage": "https://github.com/firecow/gitlab-ci-local#readme",
  "keywords": [
    "git",
    "gitlab",
    "pipeline",
    "local",
    "ci",
    "cd",
    "push",
    "untracked",
    "uncomitted",
    "gitlab-ci"
  ]
}<|MERGE_RESOLUTION|>--- conflicted
+++ resolved
@@ -21,11 +21,7 @@
   },
   "dependencies": {
     "camelcase": "^6.2.0",
-<<<<<<< HEAD
-    "chalk": "^4.1.0",
-=======
     "chalk": "^2.4.2",
->>>>>>> 1078d909
     "deep-extend": "^0.6.0",
     "dotenv": "^8.2.0",
     "fs-extra": "^9.1.0",
@@ -33,7 +29,6 @@
     "node-fetch": "^2.6.1",
     "pretty-hrtime": "^1.0.3",
     "source-map-support": "^0.5.19",
-    "tty-table": "^4.1.3",
     "yargs": "^16.2.0"
   },
   "devDependencies": {
