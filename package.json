{
  "name": "gitlab-ci-local",
  "main": "src/index.js",
  "bin": "src/index.js",
<<<<<<< HEAD
  "version": "4.9.5-rc6",
=======
  "version": "4.9.5",
>>>>>>> e3e4fbd6
  "scripts": {
    "prepublishOnly": "npm run check-all && chmod +x src/index.js",
    "pkg-linux": "pkg src/index.js --public -t linux-x64 -o bin/linux/gitlab-ci-local && chmod +x bin/linux/gitlab-ci-local && gzip -c bin/linux/gitlab-ci-local > bin/linux.gz",
    "pkg-macos": "pkg src/index.js --public -t macos-x64 -o bin/macos/gitlab-ci-local && gzip -c bin/macos/gitlab-ci-local > bin/macos.gz",
    "pkg-all": "npm run pkg-linux && npm run pkg-macos",
    "pkg": "pkg",
    "build": "rm -f src/*.js src/*.d.ts && tsc",
    "check-all": "npm run build && npm run lint && npm run ncu && npm run coverage && npm run audit",
    "audit": "npm audit --parseable",
    "lint": "eslint .",
    "ncu": "ncu --target latest -e 2",
    "test": "jest",
    "coverage": "jest --coverage && istanbul-badges-readme --silent",
    "start": "ts-node src/index.ts --cwd examples/docker-compose-nodejs"
  },
  "dependencies": {
    "ansi-colors": "^4.1.1",
    "clone": "^2.1.2",
    "deep-extend": "^0.6.0",
    "fs-extra": "^9.1.0",
    "js-yaml": "^4.0.0",
    "pretty-hrtime": "^1.0.3",
    "source-map-support": "^0.5.19",
    "untildify": "^4.0.0",
    "yargs": "^16.2.0"
  },
  "devDependencies": {
    "@types/clone": "^2.1.0",
    "@types/deep-extend": "^0.4.31",
    "@types/fs-extra": "^9.0.7",
    "@types/js-yaml": "^4.0.0",
    "@types/mock-fs": "^4.13.0",
    "@types/pretty-hrtime": "^1.0.0",
    "@types/source-map-support": "^0.5.3",
    "@types/yaml": "^1.9.7",
    "@types/yargs": "^16.0.0",
    "@typescript-eslint/eslint-plugin": "^4.15.1",
    "@typescript-eslint/parser": "^4.15.1",
    "eslint": "^7.20.0",
    "glob-promise": "^4.0.1",
    "istanbul-badges-readme": "^1.2.0",
    "jest": "^26.6.3",
    "jest-mock-process": "^1.4.0",
    "mock-fs": "^4.13.0",
    "npm-check-updates": "^11.1.4",
    "pkg": "^4.4.9",
    "ts-jest": "^26.5.1",
    "ts-node": "^9.1.1",
    "typescript": "^4.1.5"
  },
  "pkg": {
    "assets": [
      "package.json"
    ],
    "scripts": [
      "src/**/*.js"
    ],
    "targets": [
      "node14"
    ]
  },
  "jest": {
    "preset": "ts-jest",
    "testMatch": [
      "**/tests/**/*.test.(ts|tsx)",
      "**/?(*.)+(spec|test).+(ts|tsx)"
    ],
    "coverageReporters": [
      "json-summary",
      "text-summary"
    ]
  },
  "repository": {
    "type": "git",
    "url": "https://github.com/firecow/gitlab-ci-local.git"
  },
  "author": "Mads Jon Nielsen <madsjon@gmail.com>",
  "license": "MIT",
  "bugs": {
    "url": "https://github.com/firecow/gitlab-ci-local/issues"
  },
  "homepage": "https://github.com/firecow/gitlab-ci-local#readme",
  "keywords": [
    "git",
    "gitlab",
    "pipeline",
    "local",
    "ci",
    "cd",
    "push",
    "untracked",
    "uncomitted",
    "gitlab-ci"
  ]
}<|MERGE_RESOLUTION|>--- conflicted
+++ resolved
@@ -2,11 +2,7 @@
   "name": "gitlab-ci-local",
   "main": "src/index.js",
   "bin": "src/index.js",
-<<<<<<< HEAD
-  "version": "4.9.5-rc6",
-=======
   "version": "4.9.5",
->>>>>>> e3e4fbd6
   "scripts": {
     "prepublishOnly": "npm run check-all && chmod +x src/index.js",
     "pkg-linux": "pkg src/index.js --public -t linux-x64 -o bin/linux/gitlab-ci-local && chmod +x bin/linux/gitlab-ci-local && gzip -c bin/linux/gitlab-ci-local > bin/linux.gz",
