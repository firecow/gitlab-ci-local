{
  "name": "gitlab-ci-local",
  "description": "Tired of pushing to test your .gitlab-ci.yml?",
  "main": "src/index.js",
  "bin": "src/index.js",
  "version": "4.26.1",
  "scripts": {
    "prepublishOnly": "npm run check-all && chmod +x src/index.js",
    "pkg-linux": "pkg src/index.js --public -t node16-linux-x64 -o bin/linux/gitlab-ci-local && chmod +x bin/linux/gitlab-ci-local && gzip -c bin/linux/gitlab-ci-local > bin/linux.gz",
    "pkg-macos": "pkg src/index.js --public -t node16-macos-x64 -o bin/macos/gitlab-ci-local && gzip -c bin/macos/gitlab-ci-local > bin/macos.gz",
    "pkg-win": "pkg src/index.js --public -t node16-win-x64 -o bin/win/gitlab-ci-local && gzip -c bin/win/gitlab-ci-local.exe > bin/win.gz",
    "pkg-all": "npm run pkg-linux && npm run pkg-macos && npm run pkg-win",
    "pkg": "pkg",
    "build": "rm -f src/*.js src/*.d.ts && tsc",
    "check-all": "npm run build && npm run lint && npm run coverage && npm run audit",
    "audit": "npm audit --parseable",
    "lint": "npx eslint .",
    "test": "jest --testTimeout 30000",
    "coverage": "jest --coverage --testTimeout 30000",
    "start": "ts-node --log-error src/index.ts --cwd examples/docker-compose-nodejs"
  },
  "dependencies": {
    "base64url": "^3.0.1",
    "camelcase": "^6.2.0",
    "chalk": "^4.1.2",
    "checksum": "^1.0.0",
    "deep-extend": "^0.6.0",
    "dotenv": "^10.0.0",
    "fs-extra": "^10.0.0",
    "js-yaml": "^4.1.0",
    "node-fetch": "^2.6.5",
    "pretty-hrtime": "^1.0.3",
    "source-map-support": "^0.5.20",
    "yargs": "^17.2.1"
  },
  "devDependencies": {
    "@types/chalk": "2.2.0",
    "@types/checksum": "0.1.33",
    "@types/deep-extend": "0.4.32",
    "@types/fs-extra": "9.0.13",
    "@types/jest": "27.0.2",
    "@types/jest-when": "^2.7.3",
    "@types/js-yaml": "4.0.4",
    "@types/node-fetch": "2.5.12",
    "@types/pretty-hrtime": "1.0.1",
    "@types/source-map-support": "0.5.4",
    "@types/yargs": "17.0.5",
    "@typescript-eslint/eslint-plugin": "5.3.1",
    "@typescript-eslint/parser": "5.3.1",
    "depcheck": "1.4.2",
    "eslint": "8.2.0",
    "jest": "27.3.1",
<<<<<<< HEAD
    "jest-when": "^3.4.2",
    "pkg": "5.4.0",
=======
    "pkg": "5.4.1",
>>>>>>> c15f2531
    "ts-jest": "27.0.7",
    "ts-node": "10.4.0",
    "typescript": "4.4.4"
  },
  "engines": {
    "node": ">=16.10.0"
  },
  "pkg": {
    "assets": [
      "package.json"
    ],
    "scripts": [
      "src/**/*.js"
    ]
  },
  "eslintConfig": {
    "parser": "@typescript-eslint/parser",
    "plugins": [
      "@typescript-eslint"
    ],
    "ignorePatterns": [
      "*.js"
    ],
    "extends": [
      "eslint:recommended",
      "plugin:@typescript-eslint/recommended"
    ],
    "rules": {
      "@typescript-eslint/no-explicit-any": [
        "off"
      ],
      "@typescript-eslint/explicit-module-boundary-types": [
        "off"
      ],
      "@typescript-eslint/semi": [
        "error"
      ],
      "@typescript-eslint/quotes": [
        "error"
      ],
      "@typescript-eslint/comma-dangle": [
        "error",
        "always-multiline"
      ],
      "@typescript-eslint/member-delimiter-style": [
        "error"
      ]
    }
  },
  "jest": {
    "preset": "ts-jest",
    "testMatch": [
      "**/*.test.ts"
    ],
    "testPathIgnorePatterns": [
      "/node_modules/",
      "/.gitlab-ci-local/"
    ],
    "coverageReporters": [
      "lcov",
      "json-summary",
      "text-summary"
    ]
  },
  "repository": {
    "type": "git",
    "url": "https://github.com/firecow/gitlab-ci-local.git"
  },
  "author": "Mads Jon Nielsen <madsjon@gmail.com>",
  "license": "MIT",
  "bugs": {
    "url": "https://github.com/firecow/gitlab-ci-local/issues"
  },
  "homepage": "https://github.com/firecow/gitlab-ci-local#readme",
  "keywords": [
    "git",
    "gitlab",
    "pipeline",
    "local",
    "ci",
    "cd",
    "push",
    "untracked",
    "uncomitted",
    "gitlab-ci"
  ]
}<|MERGE_RESOLUTION|>--- conflicted
+++ resolved
@@ -50,12 +50,8 @@
     "depcheck": "1.4.2",
     "eslint": "8.2.0",
     "jest": "27.3.1",
-<<<<<<< HEAD
     "jest-when": "^3.4.2",
-    "pkg": "5.4.0",
-=======
     "pkg": "5.4.1",
->>>>>>> c15f2531
     "ts-jest": "27.0.7",
     "ts-node": "10.4.0",
     "typescript": "4.4.4"
