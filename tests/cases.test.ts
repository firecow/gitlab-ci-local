--- conflicted
+++ resolved
@@ -288,7 +288,6 @@
     expect(mockProcessExit).toBeCalledTimes(0);
 });
 
-<<<<<<< HEAD
 test('include-remote-with-inner-local', async () => {
     await defaultCmd.handler({
         cwd: 'tests/test-cases/include-remote-with-inner-local',
@@ -298,10 +297,7 @@
     expect(mockProcessExit).toBeCalledTimes(0);
 });
 
-test('include-template <test-job>', async () => {
-=======
 test("include-template <test-job>", async () => {
->>>>>>> 53af4110
     await defaultCmd.handler({
         cwd: "tests/test-cases/include-template",
         job: "test-job"
