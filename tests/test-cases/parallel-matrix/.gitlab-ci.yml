---
pre-job:
  stage: .pre
  script:
    - echo "Pre-job"

build-job:
  stage: build
  image: alpine:edge
  script:
    - echo "NAME:'${NAME}' $CI_NODE_INDEX/$CI_NODE_TOTAL"
    - echo "NAME:'${NAME}' $CI_NODE_INDEX/$CI_NODE_TOTAL"
    - mkdir -p files/
    - filename=$(echo "${CI_JOB_NAME}" | sed -e 's/[^A-Za-z0-9._-]/_/g')
    - echo "${CI_JOB_NAME}" > "files/${filename}.txt"
  artifacts:
    paths:
      - files/
  parallel:
    matrix:
      - NAME: [foo, bar]
      - NAME: beb

test-job:
  stage: test
<<<<<<< HEAD
  needs:
    - pre-job
    - job: build-job
      parallel:
        matrix:
          - NAME: foo
  script:
    - echo "NAME:'${NAME}' TIER:'${TIER}' $CI_NODE_INDEX/$CI_NODE_TOTAL"
    - "[ ! -f files/build-job__bar_.txt ]"
    - "[ ! -f files/build-job__beb_.txt ]"
    - test -f files/build-job__foo_.txt
=======
  image: alpine:edge
  needs: [build-job, pre-job]
  script:
    - echo "NAME:'${NAME}' TIER:'${TIER}' $CI_NODE_INDEX/$CI_NODE_TOTAL"
    - ls files
    - test -f files/build-job___bar_.txt
    - test -f files/build-job___beb_.txt
    - test -f files/build-job___foo_.txt
>>>>>>> f791b774
  parallel:
    matrix:
      - NAME: [foo, bar]
        TIER: [dev, sta, pro]
      - NAME: beb

# deploy-job:<|MERGE_RESOLUTION|>--- conflicted
+++ resolved
@@ -23,7 +23,7 @@
 
 test-job:
   stage: test
-<<<<<<< HEAD
+  image: alpine:edge
   needs:
     - pre-job
     - job: build-job
@@ -32,19 +32,10 @@
           - NAME: foo
   script:
     - echo "NAME:'${NAME}' TIER:'${TIER}' $CI_NODE_INDEX/$CI_NODE_TOTAL"
-    - "[ ! -f files/build-job__bar_.txt ]"
-    - "[ ! -f files/build-job__beb_.txt ]"
-    - test -f files/build-job__foo_.txt
-=======
-  image: alpine:edge
-  needs: [build-job, pre-job]
-  script:
-    - echo "NAME:'${NAME}' TIER:'${TIER}' $CI_NODE_INDEX/$CI_NODE_TOTAL"
     - ls files
     - test -f files/build-job___bar_.txt
     - test -f files/build-job___beb_.txt
     - test -f files/build-job___foo_.txt
->>>>>>> f791b774
   parallel:
     matrix:
       - NAME: [foo, bar]
