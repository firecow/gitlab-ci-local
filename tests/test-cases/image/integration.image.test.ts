import {MockWriteStreams} from "../../../src/mock-write-streams";
import {handler} from "../../../src/handler";
import * as chalk from "chalk";

test("image <test job>", async () => {
    const writeStreams = new MockWriteStreams();
    await handler({
        cwd: "tests/test-cases/image",
<<<<<<< HEAD
        job: ["test-job"],
=======
        job: "test job",
>>>>>>> 4d1c57e9
    }, writeStreams);
    const expected = [chalk`{blueBright test job                } {greenBright >} Test something`];
    expect(writeStreams.stdoutLines).toEqual(expect.arrayContaining(expected));
});

test("image <test-entrypoint>", async () => {
    const writeStreams = new MockWriteStreams();
    await handler({
        cwd: "tests/test-cases/image",
        job: ["test-entrypoint"],
        privileged: true,
    }, writeStreams);

    const expected = [
        chalk`{blueBright test-entrypoint         } {greenBright >} Hello from 'firecow/gitlab-ci-local-test-image' image entrypoint`,
        chalk`{blueBright test-entrypoint         } {greenBright >} I am epic multiline value`,
        chalk`{blueBright test-entrypoint         } {greenBright >} /builds`,
        chalk`{blueBright test-entrypoint         } {greenBright >} Test Entrypoint`,
        chalk`{blueBright test-entrypoint         } {greenBright >} I'm a test file`,
    ];
    expect(writeStreams.stdoutLines).toEqual(expect.arrayContaining(expected));
});

test("image <test-entrypoint-override>", async () => {
    const writeStreams = new MockWriteStreams();
    await handler({
        cwd: "tests/test-cases/image",
        job: ["test-entrypoint-override"],
    }, writeStreams);

    const expected = [
        chalk`{blueBright test-entrypoint-override} {greenBright >} Test something`,
    ];
    expect(writeStreams.stdoutLines).toEqual(expect.arrayContaining(expected));
});<|MERGE_RESOLUTION|>--- conflicted
+++ resolved
@@ -6,11 +6,7 @@
     const writeStreams = new MockWriteStreams();
     await handler({
         cwd: "tests/test-cases/image",
-<<<<<<< HEAD
-        job: ["test-job"],
-=======
-        job: "test job",
->>>>>>> 4d1c57e9
+        job: ["test job"],
     }, writeStreams);
     const expected = [chalk`{blueBright test job                } {greenBright >} Test something`];
     expect(writeStreams.stdoutLines).toEqual(expect.arrayContaining(expected));
