--- conflicted
+++ resolved
@@ -29,12 +29,14 @@
     static readonly GIT_COMMAND_REMOTE: string = "git remote -v";
     static readonly GIT_COMMAND_COMMIT: string = "git log -1 --pretty=format:'%h %H %D'";
     static readonly GIT_COMMAND_AVAILABILITY: string = "git --version";
+  
     static readonly defaultData: GitData =
         new GitData({
             user: {
                 GITLAB_USER_LOGIN: "local",
                 GITLAB_USER_EMAIL: "local@gitlab.com",
                 GITLAB_USER_NAME: "Bob Local",
+                GITLAB_USER_ID: "1000",
             },
             remote: {
                 domain: "fallback.domain",
@@ -75,11 +77,6 @@
     }
 
     static async init(cwd: string): Promise<GitData> {
-<<<<<<< HEAD
-=======
-        let gitlabUserEmail, gitlabUserName, gitlabUserId;
->>>>>>> c15f2531
-
         try {
             const { stdout: gitVersion } = await Utils.spawn(this.GIT_COMMAND_AVAILABILITY, cwd);
             assert(gitVersion != null, "We do not think it is safe to use git without a proper version string!")
@@ -113,7 +110,6 @@
         }
     }
 
-<<<<<<< HEAD
     static async getRemoteData(cwd: string): Promise<GitRemote> {
         try {
             const { stdout: gitRemote } = await Utils.spawn(this.GIT_COMMAND_REMOTE, cwd);
@@ -127,40 +123,9 @@
         } catch (e) {
             console.info("Using fallback remote data");
             return this.defaultData.remote
-=======
-        try {
-            const {stdout: shellgitlabUserId} = await Utils.spawn("id -u");
-            gitlabUserId = shellgitlabUserId.trimEnd();
-        } catch (e) {
-            gitlabUserId = "1000";
-        }
-
-        let gitConfig;
-        if (fs.existsSync(`${cwd}/.git/config`)) {
-            gitConfig = fs.readFileSync(`${cwd}/.git/config`, "utf8");
-        } else if (fs.existsSync(`${cwd}/.gitconfig`)) {
-            gitConfig = fs.readFileSync(`${cwd}/.gitconfig`, "utf8");
-        } else {
-            throw new ExitError("Could not locate.gitconfig or .git/config file");
-        }
-        const gitRemoteMatch = gitConfig.match(/url = .*(?:http[s]?:\/\/|@)(?<domain>.*?)[:|/](?<group>.*)\/(?<project>.*?)(?:\r?\n|\.git)/);
-        assert(gitRemoteMatch?.groups != null, "git config didn't provide valid matches");
-        assert(gitRemoteMatch.groups.domain != null, "<domain> not found in git config");
-        assert(gitRemoteMatch.groups.group != null, "<group> not found in git config");
-        assert(gitRemoteMatch.groups.project != null, "<project> not found in git config");
-
-        const {stdout: gitLogStdout} = await Utils.spawn("git log -1 --pretty=format:'%h %H %D'", cwd);
-        const gitLogOutput = gitLogStdout.replace(/\r?\n/g, "");
-        let gitLogMatch;
-        if (gitLogOutput.match(/HEAD, tag/)) {
-            gitLogMatch = gitLogOutput.match(/(?<short_sha>.*?) (?<sha>.*?) HEAD, tag: (?<ref_name>.*?),/);
-        } else {
-            gitLogMatch = gitLogOutput.match(/(?<short_sha>.*?) (?<sha>.*?) HEAD -> (?<ref_name>.*?)(?:,|$)/);
->>>>>>> c15f2531
         }
     }
 
-<<<<<<< HEAD
     static async getUserData(cwd: string): Promise<GitUser> {
         try {
             const { stdout: gitConfigEmail } = await Utils.spawn(this.GIT_COMMAND_USER_EMAIL, cwd);
@@ -170,30 +135,12 @@
             user.GITLAB_USER_LOGIN = mail.replace(/@.*/, "");
             const { stdout: gitConfigUserName } = await Utils.spawn(this.GIT_COMMAND_USER_USERNAME, cwd);
             user.GITLAB_USER_NAME = gitConfigUserName.trimEnd();
+            const { stdout: gitUserId } = await Utils.spawn('id -u', cwd);
+            user.GITLAB_USER_ID = gitUserId.trimEnd();
             return user;
         } catch (e) {
             console.info("Using fallback data for user")
             return this.defaultData.user
         }
-=======
-        return new GitData({
-            user: {
-                GITLAB_USER_LOGIN: gitlabUserLogin,
-                GITLAB_USER_EMAIL: gitlabUserEmail,
-                GITLAB_USER_NAME: gitlabUserName,
-                GITLAB_USER_ID: gitlabUserId,
-            },
-            remote: {
-                domain: gitRemoteMatch.groups.domain,
-                group: gitRemoteMatch.groups.group,
-                project: gitRemoteMatch.groups.project,
-            },
-            commit: {
-                REF_NAME: gitLogMatch.groups.ref_name,
-                SHA: gitLogMatch.groups.sha,
-                SHORT_SHA: gitLogMatch.groups.short_sha,
-            },
-        });
->>>>>>> c15f2531
     }
 }