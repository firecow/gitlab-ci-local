--- conflicted
+++ resolved
@@ -8,12 +8,7 @@
     writeStreams: WriteStreams;
     data: any;
     name: string;
-<<<<<<< HEAD
     baseName: string;
-    globals: any;
-=======
-    namePad: number;
->>>>>>> 0f39cc22
     pipelineIid: number;
     gitData: GitData;
     globalVariables: { [name: string]: any };
