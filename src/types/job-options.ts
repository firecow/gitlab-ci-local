--- conflicted
+++ resolved
@@ -8,11 +8,7 @@
     writeStreams: WriteStreams;
     data: any;
     name: string;
-<<<<<<< HEAD
-    cwd: string;
-=======
     namePad: number;
->>>>>>> 9c829874
     globals: any;
     pipelineIid: number;
     gitData: GitData;
