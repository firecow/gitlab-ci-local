import chalk from "chalk";
import deepExtend from "deep-extend";
import * as fs from "fs-extra";
import * as yaml from "js-yaml";
import prettyHrtime from "pretty-hrtime";
import {Job} from "./job";
import * as DataExpander from "./data-expander";
import {Utils} from "./utils";
import assert from "assert";
import {Validator} from "./validator";
import * as parallel from "./parallel";
import {GitData} from "./git-data";
import {ParserIncludes} from "./parser-includes";
import {Producers} from "./producers";
import {VariablesFromFiles} from "./variables-from-files";
import {Argv} from "./argv";
import {WriteStreams} from "./write-streams";
import {init as initPredefinedVariables} from "./predefined-variables";

export class Parser {

    private _jobs: Job[] = [];
    private _stages: string[] = [];
    private _gitlabData: any;
    private _jobNamePad: number | null = null;

    readonly argv: Argv;
    readonly writeStreams: WriteStreams;
    readonly pipelineIid: number;

    private constructor (argv: Argv, writeStreams: WriteStreams, pipelineIid: number) {
        this.argv = argv;
        this.writeStreams = writeStreams;
        this.pipelineIid = pipelineIid;
    }

    get jobs (): ReadonlyArray<Job> {
        return this._jobs;
    }

    get stages (): readonly string[] {
        return this._stages;
    }

    get gitlabData () {
        return this._gitlabData;
    }

    get jobNamePad (): number {
        assert(this._jobNamePad != null, "jobNamePad is uninitialized");
        return this._jobNamePad;
    }

    static async create (argv: Argv, writeStreams: WriteStreams, pipelineIid: number) {
        const parser = new Parser(argv, writeStreams, pipelineIid);
        const time = process.hrtime();
        await parser.init();
        const warnings = await Validator.run(parser.jobs, parser.stages);
        const parsingTime = process.hrtime(time);

        writeStreams.stderr(chalk`{grey parsing and downloads finished} in {grey ${prettyHrtime(parsingTime)}}\n`);
        for (const warning of warnings) {
            writeStreams.stderr(chalk`{yellow ${warning}}\n`);
        }

        return parser;
    }

    async init () {
        const argv = this.argv;
        const cwd = argv.cwd;
        const stateDir = argv.stateDir;
        const writeStreams = this.writeStreams;
        const file = argv.file;
        const pipelineIid = this.pipelineIid;
        const fetchIncludes = argv.fetchIncludes;
        const gitData = await GitData.init(cwd, writeStreams);
        const variablesFromFiles = await VariablesFromFiles.init(argv, writeStreams, gitData);
        const predefinedVariables = initPredefinedVariables({gitData, argv});
        const envMatchedVariables = Utils.findEnvMatchedVariables(variablesFromFiles);
        const variables = {...predefinedVariables, ...envMatchedVariables, ...argv.variable};
        const expanded = Utils.expandVariables(variables);

        let yamlDataList: any[] = [{stages: [".pre", "build", "test", "deploy", ".post"]}];
        const gitlabCiData = await Parser.loadYaml(`${cwd}/${file}`);
        yamlDataList = yamlDataList.concat(await ParserIncludes.init(gitlabCiData, 0, {cwd, stateDir, writeStreams, gitData, fetchIncludes, excludedGlobs: [], variables: expanded}));

        const gitlabCiLocalData = await Parser.loadYaml(`${cwd}/.gitlab-ci-local.yml`);
        yamlDataList = yamlDataList.concat(await ParserIncludes.init(gitlabCiLocalData, 0, {cwd, stateDir, writeStreams, gitData, fetchIncludes, excludedGlobs: [], variables: expanded}));

        const gitlabData: any = deepExtend({}, ...yamlDataList);

        // Expand various fields in gitlabData
        DataExpander.complexObjects(gitlabData);
        DataExpander.jobExtends(gitlabData);
        DataExpander.reference(gitlabData, gitlabData);
        DataExpander.defaults(gitlabData);
        DataExpander.globalVariables(gitlabData);
        DataExpander.flattenLists(gitlabData);

        assert(gitlabData.stages && Array.isArray(gitlabData.stages), chalk`{yellow stages:} must be an array`);
        if (!gitlabData.stages.includes(".pre")) {
            gitlabData.stages.unshift(".pre");
        }
        if (!gitlabData.stages.includes(".post")) {
            gitlabData.stages.push(".post");
        }
        this._stages = gitlabData.stages;

        // Check job variables for invalid hash of key value pairs, and cast numbers to strings
        Utils.forEachRealJob(gitlabData, (jobName, jobData) => {
            for (const [key, value] of Object.entries(jobData.variables || {})) {
                assert(
                    typeof value === "string" || typeof value === "number",
                    chalk`{blueBright ${jobName}} has invalid variables hash of key value pairs. ${key}=${value}`
                );
                jobData.variables[key] = String(value);
            }

            for (let i = 0; i < (jobData.services ?? []).length; i++) {
                const service = jobData.services[i];
                for (const [key, value] of Object.entries(service.variables || {})) {
                    assert(
                        typeof value === "string" || typeof value === "number",
                        chalk`{blueBright ${jobName}.services[${i}]} has invalid variables hash of key value pairs. ${key}=${value}`
                    );
                    jobData.services[i].variables[key] = String(value);
                }
            }
        });

        this._gitlabData = gitlabData;

        // Generate jobs and put them into stages
        Utils.forEachRealJob(gitlabData, (jobName, jobData) => {
            assert(gitData != null, "gitData must be set");
            assert(variablesFromFiles != null, "homeVariables must be set");

            let nodeIndex = 1;
            const parallelMatrixVariablesList = parallel.matrixVariablesList(jobData, jobName) ?? [null];
            for (const parallelMatrixVariables of parallelMatrixVariablesList) {
                let matrixJobName = jobName;
                if (parallelMatrixVariables) {
<<<<<<< HEAD
                    const identifier = Object.values(parallelMatrixVariables).length > 0
                        ? Object.values(parallelMatrixVariables).join(",")
                        : nodeIndex;

                    matrixJobName = `${jobName} [${identifier}]`;
=======
                    matrixJobName = `${jobName}: [${Object.values(parallelMatrixVariables ?? []).join(",")}]`;
>>>>>>> 4b451fdb
                }

                const job = new Job({
                    argv,
                    writeStreams,
                    data: jobData,
                    name: matrixJobName,
                    baseName: jobName,
                    globalVariables: gitlabData.variables,
                    pipelineIid: pipelineIid,
                    predefinedVariables,
                    gitData,
                    variablesFromFiles,
                    matrixVariables: parallelMatrixVariables,
                    nodeIndex: parallelMatrixVariables !== null ? nodeIndex : null,
                    nodesTotal: parallelMatrixVariablesList.length,
                });
                const foundStage = this.stages.includes(job.stage);
                assert(foundStage, chalk`{yellow stage:${job.stage}} not found for {blueBright ${job.name}}`);
                this._jobs.push(job);
                nodeIndex++;
            }
        });

        // Add some padding so that job logs are nicely aligned
        // allow users to override this in case they have really long job name (see #840)
        if (this.argv.maxJobNameLength !== undefined && this.argv.maxJobNameLength <= 0) {
            this._jobNamePad = 0;
        } else {
            this.jobs.forEach((job) => {
                this._jobNamePad = Math.max(job.name.length, this._jobNamePad ?? 0);
            });
            if (this.argv.maxJobNameLength !== undefined) {
                this._jobNamePad = Math.min(this.argv.maxJobNameLength ?? 0, this._jobNamePad ?? 0);
            }
        }

        // Set jobNamePad on all jobs
        this.jobs.forEach((job) => {
            job.jobNamePad = this.jobNamePad;
        });

        // Generate producers for each job
        this.jobs.forEach((job) => {
            job.producers = Producers.init(this.jobs, this.stages, job);
        });
    }

    static async loadYaml (filePath: string): Promise<any> {
        const ymlPath = `${filePath}`;
        if (!fs.existsSync(ymlPath)) {
            return {};
        }

        const fileContent = await fs.readFile(`${filePath}`, "utf8");
        const fileSplit = fileContent.split(/\r?\n/g);
        const fileSplitClone = fileSplit.slice();

        let interactiveMatch = null;
        let descriptionMatch = null;
        let injectSSHAgent = null;
        let noArtifactsToSourceMatch = null;
        let index = 0;
        for (const line of fileSplit) {
            interactiveMatch = !interactiveMatch ? /#\s?@\s?[Ii]nteractive/.exec(line) : interactiveMatch;
            injectSSHAgent = !injectSSHAgent ? /#\s?@\s?[Ii]njectSSHAgent/.exec(line) : injectSSHAgent;
            noArtifactsToSourceMatch = !noArtifactsToSourceMatch ? /#\s?@\s?NoArtifactsToSource/i.exec(line) : noArtifactsToSourceMatch;
            descriptionMatch = !descriptionMatch ? /#\s?@\s?[Dd]escription (?<description>.*)/.exec(line) : descriptionMatch;

            const jobMatch = /\w:/.exec(line);
            if (jobMatch && (interactiveMatch || descriptionMatch || injectSSHAgent || noArtifactsToSourceMatch)) {
                if (interactiveMatch) {
                    fileSplitClone.splice(index + 1, 0, "  interactive: true");
                    index++;
                }
                if (injectSSHAgent) {
                    fileSplitClone.splice(index + 1, 0, "  injectSSHAgent: true");
                    index++;
                }
                if (noArtifactsToSourceMatch) {
                    fileSplitClone.splice(index + 1, 0, "  artifactsToSource: false");
                    index++;
                }
                if (descriptionMatch) {
                    fileSplitClone.splice(index + 1, 0, `  description: ${descriptionMatch?.groups?.description ?? ""}`);
                    index++;
                }
                interactiveMatch = null;
                descriptionMatch = null;
                injectSSHAgent = null;
                noArtifactsToSourceMatch = null;
            }
            index++;
        }

        const referenceType = new yaml.Type("!reference", {
            kind: "sequence",
            construct: function (data) {
                return {referenceData: data};
            },
        });
        const schema = yaml.DEFAULT_SCHEMA.extend([referenceType]);
        return yaml.load(fileSplitClone.join("\n"), {schema}) || {};
    }

}<|MERGE_RESOLUTION|>--- conflicted
+++ resolved
@@ -141,15 +141,11 @@
             for (const parallelMatrixVariables of parallelMatrixVariablesList) {
                 let matrixJobName = jobName;
                 if (parallelMatrixVariables) {
-<<<<<<< HEAD
                     const identifier = Object.values(parallelMatrixVariables).length > 0
                         ? Object.values(parallelMatrixVariables).join(",")
                         : nodeIndex;
 
-                    matrixJobName = `${jobName} [${identifier}]`;
-=======
-                    matrixJobName = `${jobName}: [${Object.values(parallelMatrixVariables ?? []).join(",")}]`;
->>>>>>> 4b451fdb
+                    matrixJobName = `${jobName}: [${identifier}]`;
                 }
 
                 const job = new Job({
