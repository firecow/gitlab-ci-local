--- conflicted
+++ resolved
@@ -412,16 +412,12 @@
             if (tabCompletionPhase) {
                 continue;
             }
-<<<<<<< HEAD
-            if (value["project"]) {
-=======
             if (value["local"]) {
                 const fileExists = fs.existsSync(`${cwd}/${value["local"]}`);
                 if (!fileExists) {
                     throw new ExitError(`Local include file cannot be found ${value["local"]}`);
                 }
             } else if (value["file"]) {
->>>>>>> 53af4110
                 promises.push(Parser.downloadIncludeProjectFile(cwd, value["project"], value["ref"] || "master", value["file"], gitRemote.domain));
             } else if (value["template"]) {
                 const {project, ref, file, domain} = Parser.parseTemplateInclude(value["template"]);
