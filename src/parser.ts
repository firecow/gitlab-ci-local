--- conflicted
+++ resolved
@@ -95,12 +95,9 @@
         DataExpander.cache(gitlabData);
         DataExpander.image(gitlabData);
         DataExpander.services(gitlabData);
-<<<<<<< HEAD
+        DataExpander.needs(gitlabData);
         DataExpander.jobExtends(gitlabData);
         DataExpander.reference(gitlabData, gitlabData);
-=======
-        DataExpander.needs(gitlabData);
->>>>>>> 14e026bc
         DataExpander.beforeScripts(gitlabData);
         DataExpander.afterScripts(gitlabData);
         DataExpander.scripts(gitlabData);
