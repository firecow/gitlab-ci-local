--- conflicted
+++ resolved
@@ -68,12 +68,8 @@
         const pipelineIid = this.opt.pipelineIid;
         const extraHosts = this.opt.extraHosts || [];
         const volumes = this.opt.volumes || [];
-<<<<<<< HEAD
         const mountCache = this.opt.mountCache ?? false;
-        const projectVariables = this.opt.variables;
-=======
         const cliVariables = this.opt.variables;
->>>>>>> 077ce0f7
         const gitData = await GitData.init(cwd, writeStreams);
         const variablesFromFiles = await VariablesFromFiles.init(cwd, writeStreams, gitData, home ?? process.env.HOME ?? "");
 
