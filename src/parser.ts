import chalk from "chalk";
import deepExtend from "deep-extend";
import * as fs from "fs-extra";
import * as yaml from "js-yaml";
import prettyHrtime from "pretty-hrtime";
import {Job} from "./job";
import * as jobExpanders from "./job-expanders";
import {Utils} from "./utils";
import {assert} from "./asserts";
import {ParserOptions} from "./types/parser-options";
import {Validator} from "./validator";
import {GitData} from "./git-data";
import {ParserIncludes} from "./parser-includes";
import {Producers} from "./producers";
import {HomeVariables} from "./home-variables";

export class Parser {

    private readonly opt: ParserOptions;

    private _jobs: Map<string, Job> = new Map();
    private _stages: string[] = [];
    private _gitlabData: any;
    private _jobNamePad = 0;

    private constructor(opt: ParserOptions) {
        this.opt = opt;
    }

    get jobs(): ReadonlyMap<string, Job> {
        return this._jobs;
    }

    get stages(): readonly string[] {
        return this._stages;
    }

    get gitlabData() {
        return this._gitlabData;
    }

    get jobNamePad(): number {
        return this._jobNamePad;
    }

    static async create(opt: ParserOptions) {
        const writeStreams = opt.writeStreams;
        const parser = new Parser(opt);

        const time = process.hrtime();
        await parser.init();
        await Validator.run(parser.jobs, parser.stages);
        const parsingTime = process.hrtime(time);

        if (opt.showInitMessage ?? true) {
            writeStreams.stdout(chalk`{grey parsing and downloads finished} in {grey ${prettyHrtime(parsingTime)}}\n`);
        }

        return parser;
    }

    async init() {
        const cwd = this.opt.cwd;
        const writeStreams = this.opt.writeStreams;
        const home = this.opt.home;
        const file = this.opt.file;
        const fetchIncludes = this.opt.fetchIncludes ?? true;
        const pipelineIid = this.opt.pipelineIid;
        const extraHosts = this.opt.extraHosts || [];
        const volumes = this.opt.volumes || [];
        const projectVariables = this.opt.variables;
        const gitData = await GitData.init(cwd, writeStreams);
        const homeVariables = await HomeVariables.init(cwd, writeStreams, gitData, home ?? process.env.HOME ?? "");

        let ymlPath, yamlDataList: any[] = [{stages: [".pre", "build", "test", "deploy", ".post"]}];
        ymlPath = file ? `${cwd}/${file}` : `${cwd}/.gitlab-ci.yml`;
        const gitlabCiData = await Parser.loadYaml(ymlPath);
        yamlDataList = yamlDataList.concat(await ParserIncludes.init(gitlabCiData, cwd, writeStreams, gitData, fetchIncludes, 0));

        ymlPath = `${cwd}/.gitlab-ci-local.yml`;
        const gitlabCiLocalData = await Parser.loadYaml(ymlPath);
        yamlDataList = yamlDataList.concat(await ParserIncludes.init(gitlabCiLocalData, cwd, writeStreams, gitData, fetchIncludes, 0));

        const gitlabData: any = deepExtend({}, ...yamlDataList);

        // Expand various fields in gitlabData
        jobExpanders.reference(gitlabData, gitlabData);
        jobExpanders.jobExtends(gitlabData);
        jobExpanders.artifacts(gitlabData);
        jobExpanders.cache(gitlabData);
        jobExpanders.image(gitlabData);
        jobExpanders.services(gitlabData);
        jobExpanders.beforeScripts(gitlabData);
        jobExpanders.afterScripts(gitlabData);
        jobExpanders.scripts(gitlabData);


        assert(gitlabData.stages && Array.isArray(gitlabData.stages), chalk`{yellow stages:} must be an array`);
        if (!gitlabData.stages.includes(".pre")) {
            gitlabData.stages.unshift(".pre");
        }
        if (!gitlabData.stages.includes(".post")) {
            gitlabData.stages.push(".post");
        }
        this._stages = gitlabData.stages;

        // Find longest job name
        Utils.forEachRealJob(gitlabData, (jobName) => {
            this._jobNamePad = Math.max(this.jobNamePad, jobName.length);
        });

        // Check job variables for invalid hash of key value pairs
        Utils.forEachRealJob(gitlabData, (jobName, jobData) => {
            for (const [key, value] of Object.entries(jobData.variables || {})) {
                assert(
                    typeof value === "string" || typeof value === "number",
                    chalk`{blueBright ${jobName}} has invalid variables hash of key value pairs. ${key}=${value}`
                );
            }
        });

        this._gitlabData = gitlabData;

        // Generate jobs and put them into stages
        Utils.forEachRealJob(gitlabData, (jobName, jobData) => {
            assert(gitData != null, "gitData must be set");
            assert(homeVariables != null, "homeVariables must be set");

<<<<<<< HEAD
            if (jobData["parallel"] != null && jobData["parallel"]["matrix"] != null) {
                const matrixList = jobData["parallel"]["matrix"];
                assert(Array.isArray(matrixList), "parallel.matrix is not an array");
                let nodeIndex = 1;
                for (const entry of matrixList) {
                    for (let [key, valueList] of Object.entries(entry)) {
                        valueList = Array.isArray(valueList) ? valueList : [valueList];
                        for (const value of valueList) {
                            console.log(key, value, nodeIndex);
                            nodeIndex++;
                        }

                    }
                }
            } else {
                const job = new Job({
                    volumes,
                    extraHosts,
                    writeStreams,
                    name: jobName,
                    namePad: this.jobNamePad,
                    homeVariables: this._homeVariables,
                    shellIsolation: this.opt.shellIsolation ?? false,
                    data: jobData,
                    cwd,
                    globals: gitlabData,
                    pipelineIid,
                    gitData: this._gitData,
                });
                const foundStage = this.stages.includes(job.stage);
                assert(foundStage, chalk`{yellow stage:${job.stage}} not found for {blueBright ${job.name}}`);
                this._jobs.set(jobName, job);
            }
=======
            const job = new Job({
                volumes,
                extraHosts,
                writeStreams,
                name: jobName,
                namePad: this.jobNamePad,
                homeVariables,
                projectVariables,
                shellIsolation: this.opt.shellIsolation ?? false,
                data: jobData,
                cwd,
                globals: gitlabData,
                pipelineIid,
                gitData,
            });
            const foundStage = this.stages.includes(job.stage);
            assert(foundStage, chalk`{yellow stage:${job.stage}} not found for {blueBright ${job.name}}`);
            this._jobs.set(jobName, job);
>>>>>>> dd341915
        });

        // Generate producers for each job
        this.jobs.forEach((job) => {
            job.producers = Producers.init(this.jobs, this.stages, job);
        });
    }

    static async loadYaml(filePath: string): Promise<any> {
        const ymlPath = `${filePath}`;
        if (!fs.existsSync(ymlPath)) {
            return {};
        }

        const fileContent = await fs.readFile(`${filePath}`, "utf8");
        const fileSplit = fileContent.split(/\r?\n/g);
        const fileSplitClone = fileSplit.slice();

        let interactiveMatch = null;
        let descriptionMatch = null;
        let injectSSHAgent = null;
        let noArtifactsToSourceMatch = null;
        let index = 0;
        for (const line of fileSplit) {
            interactiveMatch = !interactiveMatch ? line.match(/#[\s]?@[\s]?[Ii]nteractive/) : interactiveMatch;
            injectSSHAgent = !injectSSHAgent ? line.match(/#[\s]?@[\s]?[Ii]njectSSHAgent/) : injectSSHAgent;
            noArtifactsToSourceMatch = !noArtifactsToSourceMatch ? line.match(/#[\s]?@[\s]?NoArtifactsToSource/i) : noArtifactsToSourceMatch;
            descriptionMatch = !descriptionMatch ? line.match(/#[\s]?@[\s]?[Dd]escription (?<description>.*)/) : descriptionMatch;

            const jobMatch = line.match(/\w:/);
            if (jobMatch && (interactiveMatch || descriptionMatch || injectSSHAgent || noArtifactsToSourceMatch)) {
                if (interactiveMatch) {
                    fileSplitClone.splice(index + 1, 0, "  interactive: true");
                    index++;
                }
                if (injectSSHAgent) {
                    fileSplitClone.splice(index + 1, 0, "  injectSSHAgent: true");
                    index++;
                }
                if (noArtifactsToSourceMatch) {
                    fileSplitClone.splice(index + 1, 0, "  artifactsToSource: false");
                    index++;
                }
                if (descriptionMatch) {
                    fileSplitClone.splice(index + 1, 0, `  description: ${descriptionMatch?.groups?.description ?? ""}`);
                    index++;
                }
                interactiveMatch = null;
                descriptionMatch = null;
                injectSSHAgent = null;
                noArtifactsToSourceMatch = null;
            }
            index++;
        }

        const referenceType = new yaml.Type("!reference", {
            kind: "sequence",
            construct: function (data) {
                return {referenceData: data};
            },
        });
        const schema = yaml.DEFAULT_SCHEMA.extend([referenceType]);
        return yaml.load(fileSplitClone.join("\n"), {schema}) || {};
    }

}<|MERGE_RESOLUTION|>--- conflicted
+++ resolved
@@ -126,41 +126,6 @@
             assert(gitData != null, "gitData must be set");
             assert(homeVariables != null, "homeVariables must be set");
 
-<<<<<<< HEAD
-            if (jobData["parallel"] != null && jobData["parallel"]["matrix"] != null) {
-                const matrixList = jobData["parallel"]["matrix"];
-                assert(Array.isArray(matrixList), "parallel.matrix is not an array");
-                let nodeIndex = 1;
-                for (const entry of matrixList) {
-                    for (let [key, valueList] of Object.entries(entry)) {
-                        valueList = Array.isArray(valueList) ? valueList : [valueList];
-                        for (const value of valueList) {
-                            console.log(key, value, nodeIndex);
-                            nodeIndex++;
-                        }
-
-                    }
-                }
-            } else {
-                const job = new Job({
-                    volumes,
-                    extraHosts,
-                    writeStreams,
-                    name: jobName,
-                    namePad: this.jobNamePad,
-                    homeVariables: this._homeVariables,
-                    shellIsolation: this.opt.shellIsolation ?? false,
-                    data: jobData,
-                    cwd,
-                    globals: gitlabData,
-                    pipelineIid,
-                    gitData: this._gitData,
-                });
-                const foundStage = this.stages.includes(job.stage);
-                assert(foundStage, chalk`{yellow stage:${job.stage}} not found for {blueBright ${job.name}}`);
-                this._jobs.set(jobName, job);
-            }
-=======
             const job = new Job({
                 volumes,
                 extraHosts,
@@ -179,7 +144,6 @@
             const foundStage = this.stages.includes(job.stage);
             assert(foundStage, chalk`{yellow stage:${job.stage}} not found for {blueBright ${job.name}}`);
             this._jobs.set(jobName, job);
->>>>>>> dd341915
         });
 
         // Generate producers for each job
