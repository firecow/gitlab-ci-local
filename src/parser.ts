import * as chalk from "chalk";
import * as deepExtend from "deep-extend";
import * as fs from "fs-extra";
import * as yaml from "js-yaml";
import * as prettyHrtime from "pretty-hrtime";
import fetch from "node-fetch";
import {Job} from "./job";
import * as jobExpanders from "./job-expanders";
import {Stage} from "./stage";
import * as state from "./state";
import {ExitError} from "./types/exit-error";
import {GitRemote} from "./types/git-remote";
import {GitUser} from "./types/git-user";
import {Utils} from "./utils";
import {assert} from "./asserts";
import * as path from "path";
import {WriteStreams} from "./types/write-streams";

export class Parser {

    private readonly jobs: Map<string, Job> = new Map();
    private readonly stages: Map<string, Stage> = new Map();
    private readonly cwd: string;
    private readonly writeStreams: WriteStreams;
    private readonly file?: string;
    private readonly home?: string;
    private readonly pipelineIid: number;

    private gitRemote: GitRemote | null = null;
    private userVariables: any;

    private gitlabData: any;
    private maxJobNameLength = 0;
    private readonly tabCompletionPhase: boolean;

    private constructor(cwd: string, writeStreams: WriteStreams, pipelineIid: number, tabCompletionPhase: boolean, home?: string, file?: string) {
        this.cwd = cwd;
        this.pipelineIid = pipelineIid;
        this.tabCompletionPhase = tabCompletionPhase;
        this.file = file;
        this.home = home;
        this.writeStreams = writeStreams;
    }

    static async create(cwd: string, writeStreams: WriteStreams, pipelineIid: number, tabCompletionPhase: boolean, home?: string, file?: string) {
        const parser = new Parser(cwd, writeStreams, pipelineIid, tabCompletionPhase, file, home);

        const time = process.hrtime();
        await parser.init();
        await parser.initJobs();
        await parser.validateNeedsTags();
        const parsingTime = process.hrtime(time);
        if (!tabCompletionPhase) {
            writeStreams.stdout(chalk`{cyan ${"yml files".padEnd(parser.maxJobNameLength)}} {magentaBright processed} in {magenta ${prettyHrtime(parsingTime)}}\n`);
        }

        return parser;
    }

    static async initGitUser(cwd: string): Promise<GitUser> {
        let gitlabUserEmail, gitlabUserName;

        try {
            const {stdout: gitConfigEmail} = await Utils.spawn("git config user.email", cwd);
            gitlabUserEmail = gitConfigEmail.trimEnd();
        } catch (e) {
            gitlabUserEmail = "local@gitlab.com";
        }

        const gitlabUserLogin = gitlabUserEmail.replace(/@.*/, "");

        try {
            const {stdout: gitConfigUserName} = await Utils.spawn("git config user.name", cwd);
            gitlabUserName = gitConfigUserName.trimEnd();
        } catch (e) {
            gitlabUserName = "Bob Local";
        }

        return {
            GITLAB_USER_LOGIN: gitlabUserLogin,
            GITLAB_USER_EMAIL: gitlabUserEmail,
            GITLAB_USER_NAME: gitlabUserName
        };
    }

    static async initUserVariables(cwd: string, gitRemote: GitRemote, home: string): Promise<{ [key: string]: string }> {
        const homeDir = home.replace(/\/$/, "");
        const variablesFile = `${homeDir}/.gitlab-ci-local/variables.yml`;
        if (!fs.existsSync(variablesFile)) {
            return {};
        }

        const data: any = yaml.load(await fs.readFile(variablesFile, "utf8"));
        let variables: { [key: string]: string } = {};

        for (const [globalKey, globalEntry] of Object.entries(data?.global ?? [])) {
            if (typeof globalEntry !== "string") {
                continue;
            }
            variables[globalKey] = globalEntry;
        }

        for (const [groupKey, groupEntires] of Object.entries(data?.group ?? [])) {
            if (!`${gitRemote.domain}/${gitRemote.group}/${gitRemote.project}.git`.includes(groupKey)) {
                continue;
            }
            if (typeof groupEntires !== "object") {
                continue;
            }
            variables = {...variables, ...groupEntires};
        }

        for (const [projectKey, projectEntries] of Object.entries(data?.project ?? [])) {
            if (!`${gitRemote.domain}/${gitRemote.group}/${gitRemote.project}.git`.includes(projectKey)) {
                continue;
            }
            if (typeof projectEntries !== "object") {
                continue;
            }
            variables = {...variables, ...projectEntries};
        }

        // Generate files for file type variables
        for (const [key, value] of Object.entries(variables)) {
            if (!value.match(/^[/|~]/)) {
                continue;
            }

            if (value.match(/\/$/)) {
                continue;
            }

            const fromFilePath = value.replace(/^~\/(.*)/, `${homeDir}/$1`);
            if (fs.existsSync(fromFilePath)) {
                await fs.ensureDir(`${cwd}/.gitlab-ci-local/file-variables/`);
                await fs.copyFile(fromFilePath, `${cwd}/.gitlab-ci-local/file-variables/${path.basename(fromFilePath)}`);
                variables[key] = `.gitlab-ci-local/file-variables/${path.basename(fromFilePath)}`;
            }
        }

        return variables;
    }

    async init() {
        const cwd = this.cwd;
        const writeStreams = this.writeStreams;

        this.gitRemote = await Parser.initGitRemote(cwd);
        this.userVariables = await Parser.initUserVariables(cwd, this.gitRemote, this.home ?? process.env.HOME ?? "");

        let ymlPath, yamlDataList: any[] = [];
        ymlPath = this.file ? `${cwd}/${this.file}` : `${cwd}/.gitlab-ci.yml`;
        const gitlabCiData = await Parser.loadYaml(ymlPath);
        yamlDataList = yamlDataList.concat(await Parser.prepareIncludes(gitlabCiData, cwd, writeStreams, this.gitRemote, this.tabCompletionPhase));

        ymlPath = `${cwd}/.gitlab-ci-local.yml`;
        const gitlabCiLocalData = await Parser.loadYaml(ymlPath);
        yamlDataList = yamlDataList.concat(await Parser.prepareIncludes(gitlabCiLocalData, cwd, writeStreams, this.gitRemote, this.tabCompletionPhase));

        const gitlabData: any = deepExtend({}, ...yamlDataList);

        // Make sure job name's doesn't contain spaces
        // TODO: This deviates from gitlab ci behavior
        Utils.forEachRealJob(gitlabData, jobName => {
            assert(!jobName.includes(" "), `Jobs cannot include spaces, yet! '${jobName}'`);
        });

        // Make sure artifact paths doesn't contain globstar
        // TODO: This deviates from gitlab ci behavior
        Utils.forEachRealJob(gitlabData, (jobName, jobData) => {
            jobData?.artifacts?.paths?.forEach((path: any) => {
                assert(!path.includes("*"), `Artfact paths cannot contain globstar, yet! '${jobName}'`);
            });
        });

        // Expand various fields in gitlabData
        jobExpanders.reference(gitlabData, gitlabData);
        jobExpanders.jobExtends(gitlabData);
        jobExpanders.artifacts(gitlabData);
        jobExpanders.image(gitlabData);
        jobExpanders.beforeScripts(gitlabData);
        jobExpanders.afterScripts(gitlabData);
        jobExpanders.scripts(gitlabData);

        // If undefined set default array.
        if (!gitlabData.stages) {
            gitlabData.stages = ["build", "test", "deploy"];
        }

        // 'stages:' must be an array
        assert(gitlabData.stages && Array.isArray(gitlabData.stages), chalk`{yellow stages:} must be an array`);

        // Make sure stages includes ".pre" and ".post". See: https://docs.gitlab.com/ee/ci/yaml/#pre-and-post
        if (!gitlabData.stages.includes(".pre")) {
            gitlabData.stages.unshift(".pre");
        }
        if (!gitlabData.stages.includes(".post")) {
            gitlabData.stages.push(".post");
        }

        // Create stages and set into Map
        for (const value of gitlabData.stages || []) {
            this.stages.set(value, new Stage(value));
        }

        // Find longest job name
        for (const jobName of Object.keys(gitlabData)) {
            if (Job.illegalJobNames.includes(jobName) || jobName[0] === ".") {
                continue;
            }
            this.maxJobNameLength = Math.max(this.maxJobNameLength, jobName.length);
        }

        // Check that needs is larger and containers the same as dependencies.
        // TODO: We need this check, to prevent jobs from copying artifacts that might not be needed.

        // Check job variables for invalid hash of key value pairs
        Utils.forEachRealJob(gitlabData, (jobName, jobData) => {
            for (const [key, value] of Object.entries(jobData.variables || {})) {
                const valueStr = `${value}`;
                assert(
                    typeof value === "string" || typeof value === "number",
                    chalk`{blueBright ${jobName}} has invalid variables hash of key value pairs. ${key}=${valueStr}`
                );
            }
        });
        // chalk`{blueBright ${jobName}} has invalid variables hash of key value pairs. ${key}=${value}`}`
        this.gitlabData = gitlabData;
    }

    async initJobs() {
        assert(this.gitRemote != null, "GitRemote isn't set in parser initJobs function");

        const pipelineIid = this.pipelineIid;
        const cwd = this.cwd;
        const gitlabData = this.gitlabData;

        const gitUser = await Parser.initGitUser(cwd);

        // Generate jobs and put them into stages
        for (const [jobName, jobData] of Object.entries(gitlabData)) {
            if (Job.illegalJobNames.includes(jobName) || jobName[0] === ".") {
                continue;
            }

            const jobId = await state.getJobId(cwd);
            const job = new Job({
                writeStreams: this.writeStreams,
                name: jobName,
                maxJobNameLength: this.maxJobNameLength,
                userVariables: this.userVariables,
                jobData,
                cwd,
                globals: gitlabData,
                pipelineIid,
                jobId,
                gitUser,
                gitRemote: this.gitRemote,
            });
            const stage = this.stages.get(job.stage);
            const stageStr = `stage:${job.stage}`;
            assert(stage != null, chalk`{yellow ${stageStr}} not found for {blueBright ${job.name}}`);
            stage.addJob(job);
            await state.incrementJobId(cwd);

            this.jobs.set(jobName, job);
        }

    }

    static async loadYaml(filePath: string): Promise<any> {
        const ymlPath = `${filePath}`;
        if (!fs.existsSync(ymlPath)) {
            return {};
        }

        const fileContent = await fs.readFile(`${filePath}`, "utf8");
        const fileSplit = fileContent.split(/\r?\n/g);
        const fileSplitClone = fileSplit.slice();

        let interactiveMatch = null;
        let descriptionMatch = null;
        let injectSSHAgent = null;
        let index = 0;
        for (const line of fileSplit) {
            interactiveMatch = !interactiveMatch ? line.match(/#[\s]?@[\s]?[Ii]nteractive/) : interactiveMatch;
            injectSSHAgent = !injectSSHAgent ? line.match(/#[\s]?@[\s]?[Ii]njectSSHAgent/) : injectSSHAgent;
            descriptionMatch = !descriptionMatch ? line.match(/#[\s]?@[\s]?[Dd]escription (?<description>.*)/) : descriptionMatch;
            const jobMatch = line.match(/(?<jobname>\w):/);
            if (jobMatch && (interactiveMatch || descriptionMatch || injectSSHAgent)) {
                if (interactiveMatch) {
                    fileSplitClone.splice(index + 1, 0, "  interactive: true");
                    index++;
                }
                if (injectSSHAgent) {
                    fileSplitClone.splice(index + 1, 0, "  injectSSHAgent: true");
                    index++;
                }
                if (descriptionMatch) {
                    fileSplitClone.splice(index + 1, 0, `  description: ${descriptionMatch?.groups?.description ?? ""}`);
                    index++;
                }
                interactiveMatch = null;
                descriptionMatch = null;
                injectSSHAgent = null;
            }
            index++;
        }

        // Find .reference
        const GITLAB_SCHEMA = new yaml.Schema([
            new yaml.Type("!reference", {
                kind: "sequence",
                construct: function (data) {
                    return {referenceData: data};
                },
            }),
        ]);

        return yaml.load(fileSplitClone.join("\n"), {schema: GITLAB_SCHEMA}) || {};
    }

    getJobByName(name: string): Job {
        const job = this.jobs.get(name);
        assert(job != null, chalk`{blueBright ${name}} could not be found`);
        return job;
    }

    getJobs(): ReadonlyArray<Job> {
        return Array.from(this.jobs.values());
    }

    getJobNames(): ReadonlyArray<string> {
        return Array.from(this.jobs.keys());
    }

    getStageNames(): ReadonlyArray<string> {
        return Array.from(this.stages.values()).map((s) => s.name);
    }

    getStages(): ReadonlyArray<Stage> {
        return Array.from(this.stages.values());
    }

    private async validateNeedsTags() {
        const stages = Array.from(this.stages.keys());
        const jobNames = Array.from(this.jobs.values()).map((j) => j.name);
        for (const job of this.jobs.values()) {
            if (job.needs === null || job.needs.length === 0) {
                continue;
            }

            const unspecifiedNeedsJob = job.needs.filter((v) => (jobNames.indexOf(v) === -1));
            assert(
                unspecifiedNeedsJob.length !== job.needs.length,
                chalk`[ {blueBright ${unspecifiedNeedsJob.join(",")}} ] jobs are needed by {blueBright ${job.name}}, but they cannot be found`,
            );


            for (const need of job.needs) {
                const needJob = this.getJobByName(need);
                const needJobStageIndex = stages.indexOf(needJob.stage);
                const jobStageIndex = stages.indexOf(job.stage);
                assert(
                    needJobStageIndex < jobStageIndex,
                    chalk`{blueBright ${needJob.name}} is needed by {blueBright ${job.name}}, but it is in the same or a future stage`,
                );
            }

        }
    }

    static async initGitRemote(cwd: string): Promise<GitRemote> {
        let gitConfig;
        if (fs.existsSync(`${cwd}/.git/config`)) {
            gitConfig = fs.readFileSync(`${cwd}/.git/config`, "utf8");
        } else if (fs.existsSync(`${cwd}/.gitconfig`)) {
            gitConfig = fs.readFileSync(`${cwd}/.gitconfig`, "utf8");
        } else {
            throw new ExitError("Could not locate.gitconfig or .git/config file");
        }

        const match = gitConfig.match(/url = .*@(?<domain>.*?)[:|/](?<group>.*)\/(?<project>.*)\.git/);

        return {
            domain: match?.groups?.domain ?? "",
            group: match?.groups?.group ?? "",
            project: match?.groups?.project ?? "",
        };
    }

    static async downloadIncludeRemote(cwd: string, writeStreams: WriteStreams, url: string): Promise<void> {
        const time = process.hrtime();
        const fsUrl = Utils.fsUrl(url);
        const res = await fetch(url);
        if (res.status !== 200) {
            throw new ExitError(`Remote include could not be fetched ${url}`);
        }
        fs.outputFileSync(`${cwd}/.gitlab-ci-local/includes/${fsUrl}`, await res.text());
        const endTime = process.hrtime(time);
        writeStreams.stdout(chalk`{cyan downloaded} {magentaBright ${url}} in {magenta ${prettyHrtime(endTime)}}\n`);
    }

    static async downloadIncludeProjectFile(cwd: string, writeStreams: WriteStreams, project: string, ref: string, file: string, gitRemoteDomain: string): Promise<void> {
        const time = process.hrtime();
        fs.ensureDirSync(`${cwd}/.gitlab-ci-local/includes/${gitRemoteDomain}/${project}/${ref}/`);
        try {
            await Utils.spawn(`git archive --remote=git@${gitRemoteDomain}:${project}.git ${ref} ${file} | tar -xC .gitlab-ci-local/includes/${gitRemoteDomain}/${project}/${ref}/`, cwd);
        } catch (e) {
            throw new ExitError(`Project include could not be fetched { project: ${project}, ref: ${ref}, file: ${file} }`);
        }

        const endTime = process.hrtime(time);
        const remoteUrl = `${gitRemoteDomain}/${project}/${file}`;
        writeStreams.stdout(chalk`{cyan downloaded} {magentaBright ${remoteUrl}} in {magenta ${prettyHrtime(endTime)}}\n`);
    }

    static async prepareIncludes(gitlabData: any, cwd: string, writeStreams: WriteStreams, gitRemote: GitRemote, tabCompletionPhase: boolean): Promise<any[]> {
        let includeDatas: any[] = [];
        const promises = [];

        // Find files to fetch from remote and place in .gitlab-ci-local/includes
        for (const value of gitlabData["include"] || []) {
            if (tabCompletionPhase) {
                continue;
            }
<<<<<<< HEAD
            if (value["file"]) {
                promises.push(Parser.downloadIncludeProjectFile(cwd, writeStreams, value["project"], value["ref"] || "master", value["file"], gitRemote.domain));
            } else if (value["template"]) {
                const {project, ref, file, domain} = Parser.parseTemplateInclude(value['template']);
                promises.push(Parser.downloadIncludeProjectFile(cwd, writeStreams, project, ref, file, domain));
            } else if (value['remote']) {
                promises.push(Parser.downloadIncludeRemote(cwd, writeStreams, value['remote']));
=======
            if (value["local"]) {
                const fileExists = fs.existsSync(`${cwd}/${value["local"]}`);
                if (!fileExists) {
                    throw new ExitError(`Local include file cannot be found ${value["local"]}`);
                }
            } else if (value["file"]) {
                promises.push(Parser.downloadIncludeProjectFile(cwd, value["project"], value["ref"] || "master", value["file"], gitRemote.domain));
            } else if (value["template"]) {
                const {project, ref, file, domain} = Parser.parseTemplateInclude(value["template"]);
                promises.push(Parser.downloadIncludeProjectFile(cwd, project, ref, file, domain));
            } else if (value["remote"]) {
                promises.push(Parser.downloadIncludeRemote(cwd, value["remote"]));
>>>>>>> 4de2c73b
            }

        }

        await Promise.all(promises);

        for (const value of gitlabData["include"] || []) {
            if (value["local"]) {
                const localDoc = await Parser.loadYaml(`${cwd}/${value.local}`);
<<<<<<< HEAD
                includeDatas = includeDatas.concat(await Parser.prepareIncludes(localDoc, cwd, writeStreams, gitRemote, tabCompletionPhase));
            } else if (value["file"]) {
                const fileDoc = await Parser.loadYaml(`${cwd}/.gitlab-ci-local/includes/${gitRemote.domain}/${value["project"]}/${value["ref"] || "master"}/${value["file"]}`);
                includeDatas = includeDatas.concat(await Parser.prepareIncludes(fileDoc, cwd, writeStreams, gitRemote, tabCompletionPhase));
            } else if (value['template']) {
                const {project, ref, file, domain} = Parser.parseTemplateInclude(value['template']);
                const fileDoc = await Parser.loadYaml(`${cwd}/.gitlab-ci-local/includes/${domain}/${project}/${ref}/${file}`);
                includeDatas = includeDatas.concat(await Parser.prepareIncludes(fileDoc, cwd, writeStreams, gitRemote, tabCompletionPhase));
            } else if (value['remote']) {
                const fsUrl = Utils.fsUrl(value['remote']);
=======
                includeDatas = includeDatas.concat(await Parser.prepareIncludes(localDoc, cwd, gitRemote, tabCompletionPhase));
            } else if (value["project"]) {
                const fileDoc = await Parser.loadYaml(`${cwd}/.gitlab-ci-local/includes/${gitRemote.domain}/${value["project"]}/${value["ref"] || "master"}/${value["file"]}`);

                // Expand local includes inside a "project"-like include
                (fileDoc["include"] || []).forEach((inner: any, i: number) => {
                    if (inner["local"]) {
                        fileDoc["include"][i] = { project: value["project"], file: inner["local"].replace(/^\//, ""), ref: value["ref"]};
                    }
                });

                includeDatas = includeDatas.concat(await Parser.prepareIncludes(fileDoc, cwd, gitRemote, tabCompletionPhase));
            } else if (value["template"]) {
                const {project, ref, file, domain} = Parser.parseTemplateInclude(value["template"]);
                const fileDoc = await Parser.loadYaml(`${cwd}/.gitlab-ci-local/includes/${domain}/${project}/${ref}/${file}`);
                includeDatas = includeDatas.concat(await Parser.prepareIncludes(fileDoc, cwd, gitRemote, tabCompletionPhase));
            } else if (value["remote"]) {
                const fsUrl = Utils.fsUrl(value["remote"]);
>>>>>>> 4de2c73b
                const fileDoc = await Parser.loadYaml(`${cwd}/.gitlab-ci-local/includes/${fsUrl}`);
                includeDatas = includeDatas.concat(await Parser.prepareIncludes(fileDoc, cwd, writeStreams, gitRemote, tabCompletionPhase));
            } else {
                throw new ExitError(`Didn't understand include ${JSON.stringify(value)}`);
            }
        }

        includeDatas.push(gitlabData);
        return includeDatas;
    }

    static parseTemplateInclude(template: string): { project: string, ref: string, file: string, domain: string } {
        return {
            domain: "gitlab.com",
            project: "gitlab-org/gitlab",
            ref: "master",
            file: `lib/gitlab/ci/templates/${template}`
        };
    }
}<|MERGE_RESOLUTION|>--- conflicted
+++ resolved
@@ -389,7 +389,7 @@
         };
     }
 
-    static async downloadIncludeRemote(cwd: string, writeStreams: WriteStreams, url: string): Promise<void> {
+    static async downloadIncludeRemote(cwd: string, url: string): Promise<void> {
         const time = process.hrtime();
         const fsUrl = Utils.fsUrl(url);
         const res = await fetch(url);
@@ -398,10 +398,10 @@
         }
         fs.outputFileSync(`${cwd}/.gitlab-ci-local/includes/${fsUrl}`, await res.text());
         const endTime = process.hrtime(time);
-        writeStreams.stdout(chalk`{cyan downloaded} {magentaBright ${url}} in {magenta ${prettyHrtime(endTime)}}\n`);
-    }
-
-    static async downloadIncludeProjectFile(cwd: string, writeStreams: WriteStreams, project: string, ref: string, file: string, gitRemoteDomain: string): Promise<void> {
+        process.stdout.write(chalk`{cyan downloaded} {magentaBright ${url}} in {magenta ${prettyHrtime(endTime)}}\n`);
+    }
+
+    static async downloadIncludeProjectFile(cwd: string, project: string, ref: string, file: string, gitRemoteDomain: string): Promise<void> {
         const time = process.hrtime();
         fs.ensureDirSync(`${cwd}/.gitlab-ci-local/includes/${gitRemoteDomain}/${project}/${ref}/`);
         try {
@@ -412,10 +412,10 @@
 
         const endTime = process.hrtime(time);
         const remoteUrl = `${gitRemoteDomain}/${project}/${file}`;
-        writeStreams.stdout(chalk`{cyan downloaded} {magentaBright ${remoteUrl}} in {magenta ${prettyHrtime(endTime)}}\n`);
-    }
-
-    static async prepareIncludes(gitlabData: any, cwd: string, writeStreams: WriteStreams, gitRemote: GitRemote, tabCompletionPhase: boolean): Promise<any[]> {
+        process.stdout.write(chalk`{cyan downloaded} {magentaBright ${remoteUrl}} in {magenta ${prettyHrtime(endTime)}}\n`);
+    }
+
+    static async prepareIncludes(gitlabData: any, cwd: string, gitRemote: GitRemote, tabCompletionPhase: boolean): Promise<any[]> {
         let includeDatas: any[] = [];
         const promises = [];
 
@@ -424,15 +424,6 @@
             if (tabCompletionPhase) {
                 continue;
             }
-<<<<<<< HEAD
-            if (value["file"]) {
-                promises.push(Parser.downloadIncludeProjectFile(cwd, writeStreams, value["project"], value["ref"] || "master", value["file"], gitRemote.domain));
-            } else if (value["template"]) {
-                const {project, ref, file, domain} = Parser.parseTemplateInclude(value['template']);
-                promises.push(Parser.downloadIncludeProjectFile(cwd, writeStreams, project, ref, file, domain));
-            } else if (value['remote']) {
-                promises.push(Parser.downloadIncludeRemote(cwd, writeStreams, value['remote']));
-=======
             if (value["local"]) {
                 const fileExists = fs.existsSync(`${cwd}/${value["local"]}`);
                 if (!fileExists) {
@@ -445,7 +436,6 @@
                 promises.push(Parser.downloadIncludeProjectFile(cwd, project, ref, file, domain));
             } else if (value["remote"]) {
                 promises.push(Parser.downloadIncludeRemote(cwd, value["remote"]));
->>>>>>> 4de2c73b
             }
 
         }
@@ -455,18 +445,6 @@
         for (const value of gitlabData["include"] || []) {
             if (value["local"]) {
                 const localDoc = await Parser.loadYaml(`${cwd}/${value.local}`);
-<<<<<<< HEAD
-                includeDatas = includeDatas.concat(await Parser.prepareIncludes(localDoc, cwd, writeStreams, gitRemote, tabCompletionPhase));
-            } else if (value["file"]) {
-                const fileDoc = await Parser.loadYaml(`${cwd}/.gitlab-ci-local/includes/${gitRemote.domain}/${value["project"]}/${value["ref"] || "master"}/${value["file"]}`);
-                includeDatas = includeDatas.concat(await Parser.prepareIncludes(fileDoc, cwd, writeStreams, gitRemote, tabCompletionPhase));
-            } else if (value['template']) {
-                const {project, ref, file, domain} = Parser.parseTemplateInclude(value['template']);
-                const fileDoc = await Parser.loadYaml(`${cwd}/.gitlab-ci-local/includes/${domain}/${project}/${ref}/${file}`);
-                includeDatas = includeDatas.concat(await Parser.prepareIncludes(fileDoc, cwd, writeStreams, gitRemote, tabCompletionPhase));
-            } else if (value['remote']) {
-                const fsUrl = Utils.fsUrl(value['remote']);
-=======
                 includeDatas = includeDatas.concat(await Parser.prepareIncludes(localDoc, cwd, gitRemote, tabCompletionPhase));
             } else if (value["project"]) {
                 const fileDoc = await Parser.loadYaml(`${cwd}/.gitlab-ci-local/includes/${gitRemote.domain}/${value["project"]}/${value["ref"] || "master"}/${value["file"]}`);
@@ -485,9 +463,8 @@
                 includeDatas = includeDatas.concat(await Parser.prepareIncludes(fileDoc, cwd, gitRemote, tabCompletionPhase));
             } else if (value["remote"]) {
                 const fsUrl = Utils.fsUrl(value["remote"]);
->>>>>>> 4de2c73b
                 const fileDoc = await Parser.loadYaml(`${cwd}/.gitlab-ci-local/includes/${fsUrl}`);
-                includeDatas = includeDatas.concat(await Parser.prepareIncludes(fileDoc, cwd, writeStreams, gitRemote, tabCompletionPhase));
+                includeDatas = includeDatas.concat(await Parser.prepareIncludes(fileDoc, cwd, gitRemote, tabCompletionPhase));
             } else {
                 throw new ExitError(`Didn't understand include ${JSON.stringify(value)}`);
             }
