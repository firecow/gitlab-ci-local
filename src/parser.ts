--- conflicted
+++ resolved
@@ -118,7 +118,6 @@
             assert(gitData != null, "gitData must be set");
             assert(variablesFromFiles != null, "homeVariables must be set");
 
-<<<<<<< HEAD
             let nodeIndex = 1;
             const parallelMatrixVariablesList = parallel.matrixVariablesList(jobData, jobName) ?? [null];
             for (const parallelMatrixVariables of parallelMatrixVariablesList) {
@@ -133,7 +132,7 @@
                     data: jobData,
                     name: matrixJobName,
                     baseName: jobName,
-                    globals: gitlabData,
+                    globalVariables: gitlabData.variables,
                     pipelineIid: pipelineIid,
                     gitData,
                     variablesFromFiles,
@@ -156,22 +155,6 @@
         // Set jobNamePad on all jobs
         this.jobs.forEach((job) => {
             job.jobNamePad = this.jobNamePad;
-=======
-            const job = new Job({
-                argv,
-                writeStreams,
-                data: jobData,
-                name: jobName,
-                namePad: this.jobNamePad,
-                variablesFromFiles,
-                globalVariables: gitlabData.variables,
-                pipelineIid,
-                gitData,
-            });
-            const foundStage = this.stages.includes(job.stage);
-            assert(foundStage, chalk`{yellow stage:${job.stage}} not found for {blueBright ${job.name}}`);
-            this._jobs.set(jobName, job);
->>>>>>> 0f39cc22
         });
 
         // Generate producers for each job
