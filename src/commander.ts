--- conflicted
+++ resolved
@@ -50,19 +50,11 @@
             });
         }
 
-<<<<<<< HEAD
-        await JobExecutor.runLoop(argv, jobPoolMap, stages, potentialStarters);
+        await JobExecutor.runLoop(argv, Array.from(jobSet), stages, potentialStarters);
         await Commander.printReport(argv.cwd, argv.stateDir, writeStreams, jobs, stages, parser.jobNamePad);
     }
 
-    static printReport = async (cwd: string, stateDir: string, writeStreams: WriteStreams, jobs: ReadonlyMap<string, Job>, stages: readonly string[], jobNamePad: number) => {
-=======
-        await JobExecutor.runLoop(argv, Array.from(jobSet), stages, potentialStarters);
-        await Commander.printReport(argv.cwd, writeStreams, jobs, stages, parser.jobNamePad);
-    }
-
-    static async printReport(cwd: string, writeStreams: WriteStreams, jobs: ReadonlyArray<Job>, stages: readonly string[], jobNamePad: number) {
->>>>>>> d69c93c4
+    static async printReport(cwd: string, stateDir: string, writeStreams: WriteStreams, jobs: ReadonlyArray<Job>, stages: readonly string[], jobNamePad: number) {
 
         writeStreams.stdout("\n");
 
