import chalk from "chalk";
import * as dotenv from "dotenv";
import * as fs from "fs-extra";
import prettyHrtime from "pretty-hrtime";
import camelCase from "camelcase";
import {ExitError} from "./exit-error";
import {Utils} from "./utils";
import {WriteStreams} from "./write-streams";
import {Service} from "./service";
import {GitData} from "./git-data";
import {assert} from "./asserts";
import {CacheEntry} from "./cache-entry";
import {Mutex} from "./mutex";
import {Argv} from "./argv";
import execa from "execa";
import {CICDVariable} from "./variables-from-files";

interface JobOptions {
    argv: Argv;
    writeStreams: WriteStreams;
    data: any;
    name: string;
    baseName: string;
    pipelineIid: number;
    gitData: GitData;
    globalVariables: {[name: string]: string};
    variablesFromFiles: {[name: string]: CICDVariable};
    matrixVariables: {[key: string]: string} | null;
    nodeIndex: number | null;
    nodesTotal: number;
}

export class Job {

    static readonly illegalJobNames = [
        "include", "local_configuration", "image", "services",
        "stages", "types", "before_script", "default",
        "after_script", "variables", "cache", "workflow",
    ];

    readonly argv: Argv;
    readonly name: string;
    readonly baseName: string;
    readonly dependencies: string[] | null;
    readonly environment?: {name: string; url: string | null};
    readonly jobId: number;
    readonly rules?: {
        if: string;
        when: string;
        exists: string[];
        allow_failure: boolean;
        variables: {[key: string]: string};
    }[];

    readonly allowFailure: boolean;
    readonly when: string;
    readonly exists: string[];
    readonly pipelineIid: number;
    readonly gitData: GitData;

    private _expandedVariables: {[key: string]: string} = {};
    private _prescriptsExitCode: number | null = null;
    private _afterScriptsExitCode = 0;
    private _coveragePercent: string | null = null;
    private _running = false;
    private _containerId: string | null = null;
    private _serviceNetworkId: string | null = null;
    private _containerVolumeNames: string[] = [];
    private _longRunningSilentTimeout: NodeJS.Timeout = -1 as any;
    private _producers: {name: string; dotenv: string | null}[] | null = null;
    private _jobNamePad: number | null = null;

    private _containersToClean: string[] = [];

    private readonly jobData: any;
    private readonly writeStreams: WriteStreams;

    constructor (opt: JobOptions) {
        const jobData = opt.data;
        const gitData = opt.gitData;
        const globalVariables = opt.globalVariables;
        const variablesFromFiles = opt.variablesFromFiles;
        const argv = opt.argv;
        const cwd = argv.cwd;
        const stateDir = argv.stateDir;
        const argvVariables = argv.variable;

        this.argv = argv;
        this.writeStreams = opt.writeStreams;
        this.gitData = opt.gitData;
        this.name = opt.name;
        this.baseName = opt.baseName;
        this.jobId = Math.floor(Math.random() * 1000000);
        this.jobData = opt.data;
        this.pipelineIid = opt.pipelineIid;

        this.when = jobData.when || "on_success";
        this.exists = jobData.exists || [];
        this.allowFailure = jobData.allow_failure ?? false;
        this.dependencies = jobData.dependencies || null;
        this.rules = jobData.rules || null;
        this.environment = typeof jobData.environment === "string" ? {name: jobData.environment} : jobData.environment;

        let CI_PROJECT_DIR = `${cwd}`;
        if (this.imageName) {
            CI_PROJECT_DIR = "/gcl-builds";
        } else if (argv.shellIsolation) {
            CI_PROJECT_DIR = `${cwd}/${stateDir}/builds/${this.safeJobName}`;
        }

        const predefinedVariables = {
            GITLAB_USER_LOGIN: gitData.user["GITLAB_USER_LOGIN"],
            GITLAB_USER_EMAIL: gitData.user["GITLAB_USER_EMAIL"],
            GITLAB_USER_NAME: gitData.user["GITLAB_USER_NAME"],
            GITLAB_USER_ID: gitData.user["GITLAB_USER_ID"],
            CI_COMMIT_SHORT_SHA: gitData.commit.SHORT_SHA, // Changes
            CI_COMMIT_SHA: gitData.commit.SHA,
            CI_PROJECT_DIR,
            CI_PROJECT_NAME: gitData.remote.project,
            CI_PROJECT_TITLE: `${camelCase(gitData.remote.project)}`,
            CI_PROJECT_PATH: gitData.CI_PROJECT_PATH,
            CI_PROJECT_PATH_SLUG: gitData.CI_PROJECT_PATH_SLUG,
            CI_PROJECT_NAMESPACE: `${gitData.remote.group}`,
            CI_PROJECT_VISIBILITY: "internal",
            CI_PROJECT_ID: "1217",
            CI_COMMIT_REF_PROTECTED: "false",
            CI_COMMIT_BRANCH: gitData.commit.REF_NAME, // Not available in merge request or tag pipelines
            CI_COMMIT_REF_NAME: gitData.commit.REF_NAME, // Tag or branch name
            CI_COMMIT_REF_SLUG: gitData.commit.REF_NAME.replace(/[^a-z\d]+/ig, "-").replace(/^-/, "").replace(/-$/, "").slice(0, 63).toLowerCase(),
            CI_COMMIT_TITLE: "Commit Title", // First line of commit message.
            CI_COMMIT_MESSAGE: "Commit Title\nMore commit text", // Full commit message
            CI_COMMIT_DESCRIPTION: "More commit text",
            CI_PIPELINE_SOURCE: "push",
            CI_JOB_ID: `${this.jobId}`,
            CI_PIPELINE_ID: `${this.pipelineIid + 1000}`,
            CI_PIPELINE_IID: `${this.pipelineIid}`,
            CI_SERVER_HOST: `${gitData.remote.host}`,
            CI_SERVER_PORT: `${gitData.remote.port}`,
            CI_SERVER_URL: `https://${gitData.remote.host}:443`,
            CI_SERVER_PROTOCOL: "https",
            CI_API_V4_URL: `https://${gitData.remote.host}/api/v4`,
            CI_PROJECT_URL: `https://${gitData.remote.host}/${gitData.remote.group}/${gitData.remote.project}`,
            CI_JOB_URL: `https://${gitData.remote.host}/${gitData.remote.group}/${gitData.remote.project}/-/jobs/${this.jobId}`, // Changes on rerun.
            CI_PIPELINE_URL: `https://${gitData.remote.host}/${gitData.remote.group}/${gitData.remote.project}/pipelines/${this.pipelineIid}`,
            CI_JOB_NAME: `${this.name}`,
            CI_JOB_STAGE: `${this.stage}`,
            CI_REGISTRY: gitData.CI_REGISTRY,
            CI_REGISTRY_IMAGE: gitData.CI_REGISTRY_IMAGE,
            GITLAB_CI: "false",
            CI_ENVIRONMENT_NAME: this.environment?.name ?? "",
            CI_ENVIRONMENT_SLUG: this.environment?.name?.replace(/\/|\s/g, "-").toLowerCase() ?? "",
            CI_ENVIRONMENT_URL: this.environment?.url ?? "",
            CI_NODE_INDEX: opt.nodeIndex,
            CI_NODE_TOTAL: opt.nodesTotal,
        };

        const matrixVariables = opt.matrixVariables ?? {};
        // Merge and expand variables recursive
        this._expandedVariables = Utils.expandRecursive({...globalVariables || {}, ...jobData.variables || {}, ...matrixVariables, ...predefinedVariables, ...argvVariables});

        // Expand environment
        if (this.environment) {
            this.environment.name = Utils.expandText(this.environment.name, this.expandedVariables);
            this.environment.url = Utils.expandText(this.environment.url, this.expandedVariables);
        }

        // Find environment matched variables
        const envMatchedVariables = Utils.findEnvMatchedVariables(variablesFromFiles, this.fileVariablesDir, this.environment);

        // Merge and expand after finding env matched variables
        this._expandedVariables = Utils.expandRecursive({...globalVariables || {}, ...jobData.variables || {}, ...matrixVariables, ...predefinedVariables, ...envMatchedVariables, ...argvVariables});

        // Set {when, allowFailure} based on rules result
        if (this.rules) {
            const ruleResult = Utils.getRulesResult({cwd, rules: this.rules, variables: this.expandedVariables});
            this.when = ruleResult.when;
            this.allowFailure = ruleResult.allowFailure;
<<<<<<< HEAD
            this.expandedVariables = Utils.expandRecursive({...globalVariables || {}, ...jobData.variables || {}, ...ruleResult.variables, ...matrixVariables, ...predefinedVariables, ...envMatchedVariables, ...argvVariables});
=======
            this.exists = ruleResult.exists;
            this._expandedVariables = Utils.expandRecursive({...globalVariables || {}, ...jobData.variables || {}, ...ruleResult.variables, ...matrixVariables, ...predefinedVariables, ...envMatchedVariables, ...argvVariables});
>>>>>>> fb3a0d54
        }

        if (this.interactive && (this.when !== "manual" || this.imageName !== null)) {
            throw new ExitError(`${this.chalkJobName} @Interactive decorator cannot have image: and must be when:manual`);
        }

        if (this.injectSSHAgent && this.imageName === null) {
            throw new ExitError(`${this.chalkJobName} @InjectSSHAgent can only be used with image:`);
        }

        if (this.imageName && argv.mountCache) {
            for (const c of this.cache) {
                c.paths.forEach((p) => {
                    const path = Utils.expandText(p, this.expandedVariables);
                    if (path.includes("*")) {
                        throw new ExitError(`${this.name} cannot have * in cache paths, when --mount-cache is enabled`);
                    }
                });
            }
        }
    }

    get expandedVariables () {
        return this._expandedVariables;
    }

    get artifactsToSource () {
        if (this.jobData["artifactsToSource"] != null) return this.jobData["artifactsToSource"];
        return this.argv.artifactsToSource;
    }

    get chalkJobName () {
        return chalk`{blueBright ${this.name.padEnd(this.jobNamePad)}}`;
    }

    get safeJobName () {
        return Utils.getSafeJobName(this.name);
    }

    get needs (): {job: string; artifacts: boolean}[] | null {
        const needs = this.jobData["needs"];
        if (!needs) return null;
        const list: {job: string; artifacts: boolean}[] = [];
        needs.forEach((need: any) => {
            list.push({
                job: typeof need === "string" ? need : need.job,
                artifacts: typeof need === "string" ? true : need.artifacts,
            });
        });
        return list;
    }

    get buildVolumeName (): string {
        return `gcl-${this.safeJobName}-${this.jobId}-build`;
    }

    get tmpVolumeName (): string {
        return `gcl-${this.safeJobName}-${this.jobId}-tmp`;
    }

    get imageName (): string | null {
        const image = this.jobData["image"];
        if (!image) {
            return null;
        }

        const imageName = Utils.expandText(image.name, this.expandedVariables);
        return imageName.includes(":") ? imageName : `${imageName}:latest`;
    }

    get imageEntrypoint (): string[] | null {
        const image = this.jobData["image"];

        if (!image || !image.entrypoint) {
            return null;
        }
        assert(Array.isArray(image.entrypoint), "image:entrypoint must be an array");
        return image.entrypoint;
    }

    get services (): Service[] {
        return this.jobData["services"];
    }

    set jobNamePad (jobNamePad: number) {
        assert(this._jobNamePad == null, "this._jobNamePad can only be set once");
        this._jobNamePad = jobNamePad;
    }

    get jobNamePad (): number {
        return this._jobNamePad ?? 0;
    }

    get producers (): {name: string; dotenv: string | null}[] | null {
        return this._producers;
    }

    set producers (producers: {name: string; dotenv: string | null}[] | null) {
        assert(this._producers == null, "this._producers can only be set once");
        this._producers = producers;
    }

    get stage (): string {
        return this.jobData["stage"] || "test";
    }

    get interactive (): boolean {
        return this.jobData["interactive"] || false;
    }

    get injectSSHAgent (): boolean {
        return this.jobData["injectSSHAgent"] || false;
    }

    get description (): string {
        return this.jobData["description"] ?? "";
    }

    get artifacts (): {paths?: string[]; exclude?: string[]; reports?: {dotenv?: string}} | null {
        return this.jobData["artifacts"];
    }

    get cache (): CacheEntry[] {
        return this.jobData["cache"] || [];
    }

    get beforeScripts (): string[] {
        return this.jobData["before_script"] || [];
    }

    get afterScripts (): string[] {
        return this.jobData["after_script"] || [];
    }

    get scripts (): string[] {
        return this.jobData["script"];
    }

    get trigger (): any {
        return this.jobData["trigger"];
    }

    get preScriptsExitCode () {
        return this._prescriptsExitCode;
    }

    get afterScriptsExitCode () {
        return this._afterScriptsExitCode;
    }

    get running () {
        return this._running;
    }

    get started () {
        return this._running || this._prescriptsExitCode !== null;
    }

    get finished () {
        return !this._running && this._prescriptsExitCode !== null;
    }

    get coveragePercent (): string | null {
        return this._coveragePercent;
    }

    get fileVariablesDir () {
        return `/tmp/gitlab-ci-local-file-variables-${this.gitData.CI_PROJECT_PATH_SLUG}-${this.jobId}`;
    }

<<<<<<< HEAD
=======
    shouldExecuteBasedOnRuleExisting (): boolean {
        if ( this.exists == undefined || this.exists.length == 0 ) return true;

        function searchFiles (dirPath: string, arrayOfFiles: string[]): string[] {
            const filesTmp = fs.readdirSync(dirPath);

            filesTmp.forEach(function (fileTmp: string) {
                const filePath = dirPath + "/" + fileTmp;
                if (fs.statSync(filePath).isDirectory()) {
                    arrayOfFiles = searchFiles(filePath, arrayOfFiles);
                } else {
                    arrayOfFiles.push(filePath);
                }
            });

            return arrayOfFiles;
        }

        const files = searchFiles(this.argv.cwd, []);

        const strippedFiles: string[] = [];
        for (const file of files ) {
            strippedFiles.push(file.replace(this.argv.cwd + "/", ""));
        }

        for (const pattern of this.exists) {
            for (const strippedFile of strippedFiles) {
                if(minimatch(strippedFile,pattern, {dot: true})) {
                    return true;
                }
            }
        }

        return false;
    }

>>>>>>> fb3a0d54
    async start (): Promise<void> {
        this._running = true;

        const argv = this.argv;
        const startTime = process.hrtime();
        const writeStreams = this.writeStreams;
        const reportsDotenvVariables = await this.initProducerReportsDotenvVariables(writeStreams);
        const safeJobname = this.safeJobName;
        this._expandedVariables = {...this.expandedVariables, ...reportsDotenvVariables};

        await fs.ensureFile(`${argv.cwd}/${argv.stateDir}/output/${safeJobname}.log`);
        await fs.truncate(`${argv.cwd}/${argv.stateDir}/output/${safeJobname}.log`);

        if (!this.interactive) {
            writeStreams.stdout(chalk`${this.chalkJobName} {magentaBright starting} ${this.imageName ?? "shell"} ({yellow ${this.stage}})\n`);
        }

        const prescripts = this.beforeScripts.concat(this.scripts);
        this._prescriptsExitCode = await this.execScripts(prescripts);
        if (this.afterScripts.length === 0 && this._prescriptsExitCode > 0 && !this.allowFailure) {
            writeStreams.stderr(`${this.getExitedString(startTime, this._prescriptsExitCode, false)}\n`);
            this._running = false;
            await this.cleanupResources();
            return;
        }

        if (this.afterScripts.length === 0 && this._prescriptsExitCode > 0 && this.allowFailure) {
            writeStreams.stderr(`${this.getExitedString(startTime, this._prescriptsExitCode, true)}\n`);
            this._running = false;
            await this.cleanupResources();
            return;
        }

        if (this._prescriptsExitCode > 0 && this.allowFailure) {
            writeStreams.stderr(`${this.getExitedString(startTime, this._prescriptsExitCode, true)}\n`);
        }

        if (this._prescriptsExitCode > 0 && !this.allowFailure) {
            writeStreams.stderr(`${this.getExitedString(startTime, this._prescriptsExitCode, false)}\n`);
        }

        if (this.afterScripts.length > 0) {
            this._afterScriptsExitCode = await this.execScripts(this.afterScripts);
        }

        if (this._afterScriptsExitCode > 0) {
            writeStreams.stderr(`${this.getExitedString(startTime, this._afterScriptsExitCode, true, " after_script")}\n`);
        }

        writeStreams.stdout(`${this.getFinishedString(startTime)}\n`);

        if (this.jobData.coverage) {
            this._coveragePercent = await Utils.getCoveragePercent(argv.cwd, argv.stateDir, this.jobData.coverage, safeJobname);
        }

        this._running = false;
        await this.cleanupResources();
    }

    async cleanupResources () {
        clearTimeout(this._longRunningSilentTimeout);

        for (const id of this._containersToClean) {
            try {
                await Utils.spawn(["docker", "rm", "-f", `${id}`]);
            } catch (e) {
                assert(e instanceof Error, "e is not instanceof Error");
            }
        }

        if (this._serviceNetworkId) {
            try {
                await Utils.spawn(["docker", "network", "rm", `${this._serviceNetworkId}`]);
            } catch (e) {
                assert(e instanceof Error, "e is not instanceof Error");
            }
        }

        if (this._containerVolumeNames.length > 0) {
            try {
                for (const containerVolume of this._containerVolumeNames) {
                    await Utils.spawn(["docker", "volume", "rm", `${containerVolume}`]);
                }
            } catch (e) {
                assert(e instanceof Error, "e is not instanceof Error");
            }
        }

        const fileVariablesDir = this.fileVariablesDir;
        try {
            await fs.rm(fileVariablesDir, {recursive: true, force: true});
        } catch (e) {
            assert(e instanceof Error, "e is not instanceof Error");
        }
    }

    private generateInjectSSHAgentOptions () {
        if (!this.injectSSHAgent) {
            return "";
        }
        if (process.platform === "darwin" || (process.env.OSTYPE?.match(/^darwin/) ?? null)) {
            return "--env SSH_AUTH_SOCK=/run/host-services/ssh-auth.sock -v /run/host-services/ssh-auth.sock:/run/host-services/ssh-auth.sock";
        }
        return `--env SSH_AUTH_SOCK=${process.env.SSH_AUTH_SOCK} -v ${process.env.SSH_AUTH_SOCK}:${process.env.SSH_AUTH_SOCK}`;
    }

    private generateScriptCommands (scripts: string[]) {
        let cmd = "";
        scripts.forEach((script) => {
            // Print command echo'ed in color
            const split = script.split(/\r?\n/);
            const multilineText = split.length > 1 ? " # collapsed multi-line command" : "";
            const text = split[0]?.replace(/\\/g, "\\\\").replace(/"/g, "\\\"").replace(/[$]/g, "\\$");
            cmd += chalk`echo "{green $ ${text}${multilineText}}"\n`;

            // Execute actual script
            cmd += `${script}\n`;
        });
        return cmd;
    }

    private async mountCacheCmd (writeStreams: WriteStreams) {
        if (this.imageName && !this.argv.mountCache) return "";

        let cmd = "";
        for (const c of this.cache) {
            const uniqueCacheName = await c.getUniqueCacheName(this.argv.cwd, this.expandedVariables);
            c.paths.forEach((p) => {
                const path = Utils.expandText(p, this.expandedVariables);
                writeStreams.stdout(chalk`${this.chalkJobName} {magentaBright mounting cache} for path ${path}\n`);
                const cacheMount = `gcl-${this.expandedVariables.CI_PROJECT_PATH_SLUG}-${uniqueCacheName}`;
                cmd += `-v ${cacheMount}:/gcl-builds/${path} `;
            });
        }
        return cmd;
    }

    private async execScripts (scripts: string[]): Promise<number> {
        const cwd = this.argv.cwd;
        const stateDir = this.argv.stateDir;
        const safeJobName = this.safeJobName;
        const outputFilesPath = `${cwd}/${stateDir}/output/${safeJobName}.log`;
        const buildVolumeName = this.buildVolumeName;
        const tmpVolumeName = this.tmpVolumeName;
        const writeStreams = this.writeStreams;
        let time;
        let endTime;

        if (scripts.length === 0 || scripts[0] == null) {
            return 0;
        }

        // Copy git tracked files to build folder if shell isolation enabled.
        if (!this.imageName && this.argv.shellIsolation) {
            await Utils.rsyncTrackedFiles(cwd, stateDir, `${safeJobName}`);
        }

        if (this.interactive) {
            const iCmd = this.generateScriptCommands(scripts);
            const interactiveCp = execa(iCmd, {
                cwd,
                shell: "bash",
                stdio: ["inherit", "inherit", "inherit"],
                env: {...this.expandedVariables, ...process.env},
            });
            return new Promise<number>((resolve, reject) => {
                interactiveCp.on("exit", (code) => resolve(code ?? 0));
                interactiveCp.on("error", (err) => reject(err));
            });
        }

        this.refreshLongRunningSilentTimeout(writeStreams);

        if (this.imageName) {
            await this.pullImage(writeStreams, this.imageName);

            let dockerCmd = "";
            if (this.argv.privileged) {
                dockerCmd += `docker create --privileged -u 0:0 -i ${this.generateInjectSSHAgentOptions()} `;
            } else {
                dockerCmd += `docker create -u 0:0 -i ${this.generateInjectSSHAgentOptions()} `;
            }
            if (this.services?.length) {
                await this.createDockerNetwork(`gitlab-ci-local-${this.jobId}`);
                dockerCmd += `--network gitlab-ci-local-${this.jobId} `;
                for (const service of this.services) {
                    await this.pullImage(writeStreams, service.getName(this.expandedVariables));
                    const serviceContainerId = await this.startService(writeStreams, service);
                    await this.serviceHealthCheck(writeStreams, service, serviceContainerId);
                }
            }

            const volumePromises = [];
            volumePromises.push(Utils.spawn(["docker", "volume", "create", `${buildVolumeName}`], cwd));
            volumePromises.push(Utils.spawn(["docker", "volume", "create", `${tmpVolumeName}`], cwd));
            dockerCmd += `--volume ${buildVolumeName}:/gcl-builds `;
            dockerCmd += `--volume ${tmpVolumeName}:/tmp/ `;
            this._containerVolumeNames.push(buildVolumeName);
            this._containerVolumeNames.push(tmpVolumeName);
            await Promise.all(volumePromises);

            dockerCmd += "--workdir /gcl-builds ";

            for (const volume of this.argv.volume) {
                dockerCmd += `--volume ${volume} `;
            }

            for (const extraHost of this.argv.extraHost) {
                dockerCmd += `--add-host=${extraHost} `;
            }

            const entrypointFile = `${cwd}/${stateDir}/scripts/image_entry/${safeJobName}`;
            if (this.imageEntrypoint) {
                if (this.imageEntrypoint[0] == "") {
                    dockerCmd += "--entrypoint '' ";
                } else {
                    await fs.outputFile(entrypointFile, "#!/bin/sh\n");
                    await fs.appendFile(entrypointFile, `${this.imageEntrypoint.join(" ")}`);
                    await fs.chmod(entrypointFile, "0755");
                    dockerCmd += "--entrypoint '/gcl-entry' ";
                    await fs.appendFile(entrypointFile, " \"$@\"\n");
                }
            }

            for (const key of Object.keys(this.expandedVariables)) {
                dockerCmd += `-e ${key} `;
            }

            dockerCmd += await this.mountCacheCmd(writeStreams);

            dockerCmd += `${this.imageName} sh -c "\n`;
            dockerCmd += "if [ -x /usr/local/bin/bash ]; then\n";
            dockerCmd += "\texec /usr/local/bin/bash \n";
            dockerCmd += "elif [ -x /usr/bin/bash ]; then\n";
            dockerCmd += "\texec /usr/bin/bash \n";
            dockerCmd += "elif [ -x /bin/bash ]; then\n";
            dockerCmd += "\texec /bin/bash \n";
            dockerCmd += "elif [ -x /usr/local/bin/sh ]; then\n";
            dockerCmd += "\texec /usr/local/bin/sh \n";
            dockerCmd += "elif [ -x /usr/bin/sh ]; then\n";
            dockerCmd += "\texec /usr/bin/sh \n";
            dockerCmd += "elif [ -x /bin/sh ]; then\n";
            dockerCmd += "\texec /bin/sh \n";
            dockerCmd += "elif [ -x /busybox/sh ]; then\n";
            dockerCmd += "\texec /busybox/sh \n";
            dockerCmd += "else\n";
            dockerCmd += "\techo shell not found\n";
            dockerCmd += "\texit 1\n";
            dockerCmd += "fi\n\"";

            const {stdout: containerId} = await Utils.bash(dockerCmd, cwd, this.expandedVariables);
            this._containerId = containerId;
            this._containersToClean.push(this._containerId);

            time = process.hrtime();
            // Copy source files into container.
            await Utils.spawn(["docker", "cp", `${stateDir}/builds/.docker/.` , `${this._containerId}:/gcl-builds`], cwd);
            this.refreshLongRunningSilentTimeout(writeStreams);

            // Copy file variables into container.
            const fileVariablesDir = this.fileVariablesDir;
            if (await fs.pathExists(fileVariablesDir)) {
                await Utils.spawn(["docker", "cp", `${fileVariablesDir}`, `${this._containerId}:${fileVariablesDir}/`], cwd);
                this.refreshLongRunningSilentTimeout(writeStreams);
            }

            endTime = process.hrtime(time);
            writeStreams.stdout(chalk`${this.chalkJobName} {magentaBright copied to container} in {magenta ${prettyHrtime(endTime)}}\n`);
        }

        await this.copyCacheIn(writeStreams);
        await this.copyArtifactsIn(writeStreams);

        if (this.imageName) {
            // Files in docker-executor build folder must be root owned.
            await Utils.spawn([
                "docker", "run", "--rm", "-v", `${tmpVolumeName}:/tmp/`, "-v", `${buildVolumeName}:/app/`, "firecow/gitlab-ci-local-util",
                "bash", "-c", "chown 0:0 -R /app/ && chmod a+rw -R /app/ && chmod a+rw -R /tmp/",
            ]);
        }

        let cmd = "set -eo pipefail\n";
        cmd += "exec 0< /dev/null\n";

        if (!this.imageName && this.argv.shellIsolation) {
            cmd += `cd ${stateDir}/builds/${safeJobName}/\n`;
        }
        cmd += this.generateScriptCommands(scripts);

        cmd += "exit 0\n";

        await fs.outputFile(`${cwd}/${stateDir}/scripts/${safeJobName}`, cmd, "utf-8");
        await fs.chmod(`${cwd}/${stateDir}/scripts/${safeJobName}`, "0755");

        if (this.imageName) {
            await Utils.spawn(["docker", "cp", `${stateDir}/scripts/${safeJobName}`, `${this._containerId}:/gcl-cmd`], cwd);
        }
        if (this.imageEntrypoint && this.imageEntrypoint[0] != "") {
            await Utils.spawn(["docker", "cp", `${stateDir}/scripts/image_entry/${safeJobName}`, `${this._containerId}:/gcl-entry`], cwd);
        }

        const cp = execa(this._containerId ? `docker start --attach -i ${this._containerId}` : "bash", {
            cwd,
            shell: "bash",
            env: this.expandedVariables,
        });

        const outFunc = (e: any, stream: (txt: string) => void, colorize: (str: string) => string) => {
            this.refreshLongRunningSilentTimeout(writeStreams);
            for (const line of `${e}`.split(/\r?\n/)) {
                if (line.length === 0) {
                    continue;
                }

                stream(`${this.chalkJobName} `);
                if (!line.startsWith("\u001b[32m$")) {
                    stream(`${colorize(">")} `);
                }
                stream(`${line}\n`);
                fs.appendFileSync(outputFilesPath, `${line}\n`);
            }
        };

        const exitCode = await new Promise<number>((resolve, reject) => {
            cp.stdout?.on("data", (e) => outFunc(e, writeStreams.stdout.bind(writeStreams), (s) => chalk`{greenBright ${s}}`));
            cp.stderr?.on("data", (e) => outFunc(e, writeStreams.stderr.bind(writeStreams), (s) => chalk`{redBright ${s}}`));

            cp.on("exit", (code) => resolve(code ?? 0));
            cp.on("error", (err) => reject(err));

            if (this.imageName) {
                cp.stdin?.end("/gcl-cmd");
            } else {
                cp.stdin?.end(`./${stateDir}/scripts/${safeJobName}`);
            }
        });

        if (exitCode == 0) {
            await this.copyCacheOut(writeStreams);
            await this.copyArtifactsOut(writeStreams);
        }

        return exitCode;
    }

    private async pullImage (writeStreams: WriteStreams, imageToPull: string) {
        const time = process.hrtime();
        try {
            await Utils.spawn(["docker", "image", "inspect", imageToPull]);
        } catch (e: any) {
            if (e.stderr?.includes(`No such image: ${imageToPull}`)) {
                await Utils.spawn(["docker", "pull", imageToPull]);
                const endTime = process.hrtime(time);
                writeStreams.stdout(chalk`${this.chalkJobName} {magentaBright pulled} ${imageToPull} in {magenta ${prettyHrtime(endTime)}}\n`);
            } else {
                throw e;
            }
            this.refreshLongRunningSilentTimeout(writeStreams);
        }
    }

    private async initProducerReportsDotenvVariables (writeStreams: WriteStreams) {
        const cwd = this.argv.cwd;
        const stateDir = this.argv.stateDir;
        const producers = this.producers;
        let producerReportsEnvs = {};
        for (const producer of producers ?? []) {
            const producerDotenv = Utils.expandText(producer.dotenv, this.expandedVariables);
            if (producerDotenv === null) continue;

            const safeProducerName = Utils.getSafeJobName(producer.name);
            const dotenvFolder = `${cwd}/${stateDir}/artifacts/${safeProducerName}/.gitlab-ci-reports/dotenv/`;
            if (await fs.pathExists(dotenvFolder)) {
                const dotenvFiles = (await Utils.spawn(["find", ".", "-type", "f"], dotenvFolder)).stdout.split("\n");
                for (const dotenvFile of dotenvFiles) {
                    if (dotenvFile == "") continue;
                    const producerReportEnv = dotenv.parse(await fs.readFile(`${dotenvFolder}/${dotenvFile}`));
                    producerReportsEnvs = {...producerReportsEnvs, ...producerReportEnv};
                }
            } else {
                writeStreams.stderr(chalk`${this.chalkJobName} {yellow reports.dotenv produced by '${producer.name}' could not be found}\n`);
            }

        }
        return producerReportsEnvs;
    }

    private async copyCacheIn (writeStreams: WriteStreams) {
        if (this.argv.mountCache && this.imageName) return;
        if ((!this.imageName && !this.argv.shellIsolation) || this.cache.length === 0) return;

        const cwd = this.argv.cwd;
        const stateDir = this.argv.stateDir;

        for (const c of this.cache) {
            if (!["pull", "pull-push"].includes(c.policy)) return;

            const time = process.hrtime();
            const cacheName = await c.getUniqueCacheName(cwd, this.expandedVariables);
            const cacheFolder = `${cwd}/${stateDir}/cache/${cacheName}`;
            if (!await fs.pathExists(cacheFolder)) {
                continue;
            }

            await Mutex.exclusive(cacheName, async () => {
                await this.copyIn(cacheFolder);
            });
            const endTime = process.hrtime(time);
            writeStreams.stdout(chalk`${this.chalkJobName} {magentaBright imported cache '${cacheName}'} in {magenta ${prettyHrtime(endTime)}}\n`);
        }
    }

    private async copyArtifactsIn (writeStreams: WriteStreams) {
        if ((!this.imageName && !this.argv.shellIsolation) || (this.producers ?? []).length === 0) return;

        const cwd = this.argv.cwd;
        const stateDir = this.argv.stateDir;
        const time = process.hrtime();
        const promises = [];
        for (const producer of this.producers ?? []) {
            const producerSafeName = Utils.getSafeJobName(producer.name);
            const artifactFolder = `${cwd}/${stateDir}/artifacts/${producerSafeName}`;
            if (!await fs.pathExists(artifactFolder)) {
                await fs.mkdirp(artifactFolder);
            }

            const readdir = await fs.readdir(artifactFolder);
            if (readdir.length === 0) {
                writeStreams.stderr(chalk`${this.chalkJobName} {yellow artifacts from {blueBright ${producerSafeName}} was empty}\n`);
            }

            promises.push(this.copyIn(artifactFolder));
        }
        await Promise.all(promises);
        const endTime = process.hrtime(time);
        writeStreams.stdout(chalk`${this.chalkJobName} {magentaBright imported artifacts} in {magenta ${prettyHrtime(endTime)}}\n`);
    }

    copyIn (source: string) {
        const safeJobName = this.safeJobName;
        if (!this.imageName && this.argv.shellIsolation) {
            return Utils.bash(`rsync -a ${source}/. ${this.argv.cwd}/${this.argv.stateDir}/builds/${safeJobName}`);
        }
        return Utils.bash(`docker cp ${source}/. ${this._containerId}:/gcl-builds`);
    }

    private async copyCacheOut (writeStreams: WriteStreams) {
        if (this.argv.mountCache && this.imageName) return;
        if ((!this.imageName && !this.argv.shellIsolation) || this.cache.length === 0) return;

        const cwd = this.argv.cwd;
        const stateDir = this.argv.stateDir;

        let time, endTime;
        for (const c of this.cache) {
            if (!["push", "pull-push"].includes(c.policy)) return;
            const cacheName = await c.getUniqueCacheName(cwd, this.expandedVariables);
            for (const path of c.paths) {
                time = process.hrtime();
                const expandedPath = Utils.expandText(path, this.expandedVariables);
                let cmd = "shopt -s globstar nullglob dotglob\n";
                cmd += `mkdir -p ../../cache/${cacheName}\n`;
                cmd += `rsync -Ra ${expandedPath} ../../cache/${cacheName}/. || true\n`;

                await Mutex.exclusive(cacheName, async () => {
                    await this.copyOut(cmd, stateDir, "cache", []);
                });
                endTime = process.hrtime(time);

                const readdir = await fs.readdir(`${this.argv.cwd}/${stateDir}/cache/${cacheName}`);
                if (readdir.length === 0) {
                    writeStreams.stdout(chalk`${this.chalkJobName} {yellow !! no cache was copied for ${path} !!}\n`);
                } else {
                    writeStreams.stdout(chalk`${this.chalkJobName} {magentaBright exported cache ${expandedPath} '${cacheName}'} in {magenta ${prettyHrtime(endTime)}}\n`);
                }
            }
        }
    }

    private async copyArtifactsOut (writeStreams: WriteStreams) {
        const safeJobName = this.safeJobName;
        const cwd = this.argv.cwd;
        const stateDir = this.argv.stateDir;
        const artifactsPath = !this.argv.shellIsolation && !this.imageName ? `${stateDir}/artifacts` : "../../artifacts";

        if (!this.artifacts) return;

        let time, endTime;
        let cpCmd = "shopt -s globstar nullglob dotglob\n";
        cpCmd += `mkdir -p ${artifactsPath}/${safeJobName}\n`;
        for (const artifactPath of this.artifacts?.paths ?? []) {
            const expandedPath = Utils.expandText(artifactPath, this.expandedVariables);
            cpCmd += `rsync -Ra ${expandedPath} ${artifactsPath}/${safeJobName}/. || true\n`;
        }
        for (const artifactExcludePath of this.artifacts?.exclude ?? []) {
            const expandedPath = Utils.expandText(artifactExcludePath, this.expandedVariables);
            cpCmd += `ls -1d '${artifactsPath}/${safeJobName}/${expandedPath}' | xargs -n1 rm -rf || true\n`;
        }

        const reportDotenv = Utils.expandText(this.artifacts.reports?.dotenv ?? null, this.expandedVariables);
        if (reportDotenv != null) {
            cpCmd += `mkdir -p ${artifactsPath}/${safeJobName}/.gitlab-ci-reports/dotenv\n`;
            cpCmd += `if [ -f ${reportDotenv} ]; then\n`;
            cpCmd += `  rsync -Ra ${reportDotenv} ${artifactsPath}/${safeJobName}/.gitlab-ci-reports/dotenv/.\n`;
            cpCmd += "fi\n";
        }

        time = process.hrtime();
        const dockerCmdExtras = this.argv.mountCache ? [await this.mountCacheCmd(writeStreams)] : [];
        await this.copyOut(cpCmd, stateDir, "artifacts", dockerCmdExtras);
        endTime = process.hrtime(time);

        if (reportDotenv != null && !await fs.pathExists(`${cwd}/${stateDir}/artifacts/${safeJobName}/.gitlab-ci-reports/dotenv/${reportDotenv}`)) {
            writeStreams.stderr(chalk`${this.chalkJobName} {yellow artifact reports dotenv '${reportDotenv}' could not be found}\n`);
        }

        const readdir = await fs.readdir(`${cwd}/${stateDir}/artifacts/${safeJobName}`);
        if (readdir.length === 0) {
            writeStreams.stdout(chalk`${this.chalkJobName} {yellow !! no artifacts was copied !!}\n`);
        } else {
            writeStreams.stdout(chalk`${this.chalkJobName} {magentaBright exported artifacts} in {magenta ${prettyHrtime(endTime)}}\n`);
        }

        if (this.artifactsToSource && (this.argv.shellIsolation || this.imageName)) {
            time = process.hrtime();
            await Utils.bash(`rsync --exclude=/.gitlab-ci-reports/ -a ${cwd}/${stateDir}/artifacts/${safeJobName}/. ${cwd}`);
            if (reportDotenv != null) {
                await Utils.bash(`rsync -a ${cwd}/${stateDir}/artifacts/${safeJobName}/.gitlab-ci-reports/dotenv/. ${cwd}`);
            }
            endTime = process.hrtime(time);
            writeStreams.stdout(chalk`${this.chalkJobName} {magentaBright copied artifacts to cwd} in {magenta ${prettyHrtime(endTime)}}\n`);
        }
    }

    private async copyOut (cmd: string, stateDir: string, type: "artifacts" | "cache", dockerCmdExtras: string[]) {
        const safeJobName = this.safeJobName;
        const buildVolumeName = this.buildVolumeName;
        const cwd = this.argv.cwd;

        await fs.mkdirp(`${cwd}/${stateDir}/${type}`);

        if (this.imageName) {
            const {stdout: containerId} = await Utils.bash(`docker create -i ${dockerCmdExtras.join(" ")} -v ${buildVolumeName}:/gcl-builds/ -w /gcl-builds firecow/gitlab-ci-local-util bash -c "${cmd}"`, cwd);
            this._containersToClean.push(containerId);
            await Utils.bash(`docker start ${containerId} --attach`);
            await Utils.bash(`docker cp ${containerId}:/${type}/. ${stateDir}/${type}/.`, cwd);
        } else if (this.argv.shellIsolation) {
            await Utils.bash(`bash -eo pipefail -c "${cmd}"`, `${cwd}/${stateDir}/builds/${safeJobName}`);
        } else if (!this.argv.shellIsolation) {
            await Utils.bash(`bash -eo pipefail -c "${cmd}"`, `${cwd}`);
        }
    }

    private refreshLongRunningSilentTimeout (writeStreams: WriteStreams) {
        clearTimeout(this._longRunningSilentTimeout);
        this._longRunningSilentTimeout = setTimeout(() => {
            writeStreams.stdout(chalk`${this.chalkJobName} {grey > still running...}\n`);
            this.refreshLongRunningSilentTimeout(writeStreams);
        }, 10000);
    }

    private getExitedString (startTime: [number, number], code: number, warning = false, prependString = "") {
        const finishedStr = this.getFinishedString(startTime);
        if (warning) {
            return chalk`${finishedStr} {black.bgYellowBright  WARN ${code.toString()} }${prependString}`;
        }

        return chalk`${finishedStr} {black.bgRed  FAIL ${code.toString()} } ${prependString}`;
    }

    private getFinishedString (startTime: [number, number]) {
        const endTime = process.hrtime(startTime);
        const timeStr = prettyHrtime(endTime);
        return chalk`${this.chalkJobName} {magentaBright finished} in {magenta ${timeStr}}`;
    }

    private async createDockerNetwork (networkName: string) {
        const {stdout: networkId} = await Utils.spawn(["docker", "network", "create", `${networkName}`]);
        this._serviceNetworkId = networkId;
    }

    private async startService (writeStreams: WriteStreams, service: Service) {
        const cwd = this.argv.cwd;
        const stateDir = this.argv.stateDir;
        const safeJobName = this.safeJobName;
        let dockerCmd = `docker create -u 0:0 -i --network gitlab-ci-local-${this.jobId} `;
        this.refreshLongRunningSilentTimeout(writeStreams);

        if (this.argv.privileged) {
            dockerCmd += "--privileged ";
        }

        const serviceAlias = service.getAlias(this.expandedVariables);
        const serviceName = service.getName(this.expandedVariables);
        const serviceNameWithoutVersion = serviceName.replace(/(.*)(:.*)/, "$1");
        const aliases = new Set<string>();
        aliases.add(serviceNameWithoutVersion.replace("/", "-"));
        aliases.add(serviceNameWithoutVersion.replace("/", "__"));
        if (serviceAlias) {
            aliases.add(serviceAlias);
        }

        for(const alias of aliases) {
            dockerCmd += `--network-alias=${alias} `;
        }

        for (const key of Object.keys(this.expandedVariables)) {
            dockerCmd += `-e ${key} `;
        }

        const serviceEntrypoint = service.getEntrypoint();
        const serviceEntrypointFile = `${cwd}/${stateDir}/scripts/services_entry/${safeJobName}_${serviceNameWithoutVersion}_${service.index}`;
        if (serviceEntrypoint) {
            if (serviceEntrypoint[0] == "") {
                dockerCmd += "--entrypoint '' ";
            } else {
                await fs.outputFile(serviceEntrypointFile, "#!/bin/sh\n");
                await fs.appendFile(serviceEntrypointFile, `${serviceEntrypoint.join(" ")}`);
                await fs.appendFile(serviceEntrypointFile, " \"$@\"\n");
                await fs.chmod(serviceEntrypointFile, "0755");
                dockerCmd += "--entrypoint '/gcl-entry' ";
            }
        }
        dockerCmd += `${serviceName} `;

        (service.getCommand() ?? []).forEach((e) => dockerCmd += `"${e}" `);

        const time = process.hrtime();
        const {stdout: containerId} = await Utils.bash(dockerCmd, cwd, this.expandedVariables);
        this._containersToClean.push(containerId);

        // Copy docker entrypoint if specified for service
        if (serviceEntrypoint && serviceEntrypoint[0] != "") {
            await Utils.spawn(["docker", "cp", serviceEntrypointFile, `${containerId}:/gcl-entry`]);
        }

        // Copy file variables into service container.
        const fileVariablesDir = this.fileVariablesDir;
        if (await fs.pathExists(fileVariablesDir)) {
            await Utils.spawn(["docker", "cp", `${fileVariablesDir}`, `${containerId}:${fileVariablesDir}/`], cwd);
            this.refreshLongRunningSilentTimeout(writeStreams);
        }

        await Utils.spawn(["docker", "start", `${containerId}`]);

        const endTime = process.hrtime(time);
        writeStreams.stdout(chalk`${this.chalkJobName} {magentaBright started service image: ${serviceName} with aliases: ${Array.from(aliases).join(", ")}} in {magenta ${prettyHrtime(endTime)}}\n`);

        return containerId;
    }

    private async serviceHealthCheck (writeStreams: WriteStreams, service: Service, containerId: string) {
        const {stdout} = await Utils.spawn(["docker", "image", "inspect", service.getName(this.expandedVariables)]);
        const imageInspect = JSON.parse(stdout);

        // Copied from the startService block. Important thing is that the aliases match
        const serviceAlias = service.getAlias(this.expandedVariables);
        const serviceName = service.getName(this.expandedVariables);
        const serviceNameWithoutVersion = serviceName.replace(/(.*)(:.*)/, "$1");
        const aliases = [serviceNameWithoutVersion.replace("/", "-"), serviceNameWithoutVersion.replace("/", "__")];
        if (serviceAlias) {
            aliases.push(serviceAlias);
        }

        if ((imageInspect[0]?.ContainerConfig?.ExposedPorts ?? null) === null) {
            writeStreams.stderr(chalk`${this.chalkJobName} {yellow Could not find exposed tcp ports ${service.getName(this.expandedVariables)}}\n`);
            const {all} = await Utils.spawn(["docker", "logs", containerId]);
            if (all) {
                all.split(/\r?\n/g).forEach(line => writeStreams.stderr(chalk`${this.chalkJobName} {cyan >} ${line}\n`));
            }
            return;
        }

        // Iterate over each port defined in the image, and try to connect to the alias
        for (const port of Object.keys(imageInspect[0].ContainerConfig.ExposedPorts)) {
            if (!port.endsWith("/tcp")) continue;
            const portNum = parseInt(port.replace("/tcp", ""));

            const time = process.hrtime();
            try {
                const spawnCmd = ["docker", "run", "--rm", "--network", `gitlab-ci-local-${this.jobId}`, "willwill/wait-for-it", `${aliases[0]}:${portNum}`, "-t", "30"];
                await Utils.spawn(spawnCmd);
                const endTime = process.hrtime(time);
                writeStreams.stdout(chalk`${this.chalkJobName} {greenBright service image: ${serviceName} healthcheck passed: ${aliases[0]}:${portNum}} in {green ${prettyHrtime(endTime)}}\n`);
            } catch (e) {
                const endTime = process.hrtime(time);
                writeStreams.stdout(chalk`${this.chalkJobName} {redBright service image: ${serviceName} healthcheck failed: ${aliases[0]}:${portNum}} in {red ${prettyHrtime(endTime)}}\n`);
            }
        }
    }
}<|MERGE_RESOLUTION|>--- conflicted
+++ resolved
@@ -175,12 +175,7 @@
             const ruleResult = Utils.getRulesResult({cwd, rules: this.rules, variables: this.expandedVariables});
             this.when = ruleResult.when;
             this.allowFailure = ruleResult.allowFailure;
-<<<<<<< HEAD
-            this.expandedVariables = Utils.expandRecursive({...globalVariables || {}, ...jobData.variables || {}, ...ruleResult.variables, ...matrixVariables, ...predefinedVariables, ...envMatchedVariables, ...argvVariables});
-=======
-            this.exists = ruleResult.exists;
             this._expandedVariables = Utils.expandRecursive({...globalVariables || {}, ...jobData.variables || {}, ...ruleResult.variables, ...matrixVariables, ...predefinedVariables, ...envMatchedVariables, ...argvVariables});
->>>>>>> fb3a0d54
         }
 
         if (this.interactive && (this.when !== "manual" || this.imageName !== null)) {
@@ -351,45 +346,6 @@
         return `/tmp/gitlab-ci-local-file-variables-${this.gitData.CI_PROJECT_PATH_SLUG}-${this.jobId}`;
     }
 
-<<<<<<< HEAD
-=======
-    shouldExecuteBasedOnRuleExisting (): boolean {
-        if ( this.exists == undefined || this.exists.length == 0 ) return true;
-
-        function searchFiles (dirPath: string, arrayOfFiles: string[]): string[] {
-            const filesTmp = fs.readdirSync(dirPath);
-
-            filesTmp.forEach(function (fileTmp: string) {
-                const filePath = dirPath + "/" + fileTmp;
-                if (fs.statSync(filePath).isDirectory()) {
-                    arrayOfFiles = searchFiles(filePath, arrayOfFiles);
-                } else {
-                    arrayOfFiles.push(filePath);
-                }
-            });
-
-            return arrayOfFiles;
-        }
-
-        const files = searchFiles(this.argv.cwd, []);
-
-        const strippedFiles: string[] = [];
-        for (const file of files ) {
-            strippedFiles.push(file.replace(this.argv.cwd + "/", ""));
-        }
-
-        for (const pattern of this.exists) {
-            for (const strippedFile of strippedFiles) {
-                if(minimatch(strippedFile,pattern, {dot: true})) {
-                    return true;
-                }
-            }
-        }
-
-        return false;
-    }
-
->>>>>>> fb3a0d54
     async start (): Promise<void> {
         this._running = true;
 
