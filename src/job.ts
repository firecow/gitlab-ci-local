--- conflicted
+++ resolved
@@ -438,32 +438,19 @@
 
         if (this.services?.length) {
             await this.createDockerNetwork(`gitlab-ci-local-${this.jobId}`);
-<<<<<<< HEAD
 
             await Promise.all(
                 this.services.map(async (service, serviceIndex) => {
                     const serviceName = service.name;
                     await this.pullImage(writeStreams, serviceName);
-                    const serviceContainerId = await this.startService(writeStreams, expanded, service, serviceIndex);
+                    const serviceContainerId = await this.startService(writeStreams, Utils.expandVariables({...expanded, ...service.variables}), service, serviceIndex);
                     const serviceContanerLogFile = `${argv.cwd}/${argv.stateDir}/services-output/${this.safeJobName}/${serviceName}-${serviceIndex}.log`;
-                    await this.serviceHealthCheck(writeStreams, service, serviceIndex, serviceContanerLogFile);
+                    await this.serviceHealthCheck(writeStreams, service, serviceContanerLogFile);
                     const {stdout, stderr} = await Utils.spawn(["docker", "logs", serviceContainerId]);
                     await fs.ensureFile(serviceContanerLogFile);
                     await fs.promises.writeFile(serviceContanerLogFile, `### stdout ###\n${stdout}\n### stderr ###\n${stderr}\n`);
                 })
             );
-=======
-            for (const [serviceIndex, service] of this.services.entries()) {
-                const serviceName = service.name;
-                await this.pullImage(writeStreams, serviceName);
-                const serviceContainerId = await this.startService(writeStreams, Utils.expandVariables({...expanded, ...service.variables}), service, serviceIndex);
-                const serviceContanerLogFile = `${argv.cwd}/${argv.stateDir}/services-output/${this.safeJobName}/${serviceName}-${serviceIndex}.log`;
-                await this.serviceHealthCheck(writeStreams, service, serviceContanerLogFile);
-                const {stdout, stderr} = await Utils.spawn(["docker", "logs", serviceContainerId]);
-                await fs.ensureFile(serviceContanerLogFile);
-                await fs.promises.writeFile(serviceContanerLogFile, `### stdout ###\n${stdout}\n### stderr ###\n${stderr}\n`);
-            }
->>>>>>> 4b451fdb
         }
 
         const prescripts = this.beforeScripts.concat(this.scripts);
