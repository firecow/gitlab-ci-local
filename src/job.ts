import chalk from "chalk";
import * as childProcess from "child_process";
import * as fs from "fs-extra";
import prettyHrtime from "pretty-hrtime";
import camelCase from "camelcase";
import {ExitError} from "./types/exit-error";
import {Utils} from "./utils";
import {JobOptions} from "./types/job-options";
import {WriteStreams} from "./types/write-streams";
import base32Encode from "base32-encode";
import {Service} from "./service";
import {GitData} from "./types/git-data";

export class Job {

    static readonly illegalJobNames = [
        "include", "local_configuration", "image", "services",
        "stages", "pages", "types", "before_script", "default",
        "after_script", "variables", "cache", "workflow",
    ];

    readonly name: string;
    readonly jobNamePad: number;
    readonly needs: string[] | null;
    readonly dependencies: string[] | null;
    readonly environment?: { name: string; url: string | null };
    readonly jobId: number;
    readonly cwd: string;
    readonly rules?: { if: string; when: string; allow_failure: boolean }[];
    readonly expandedVariables: { [key: string]: string };
    readonly allowFailure: boolean;
    readonly when: string;
    readonly pipelineIid: number;
    readonly cache: { key: string | { files: string[] }; paths: string[] };
    readonly gitData: GitData;

    private readonly _hasShellExecutorJobs: boolean;
    private _prescriptsExitCode: number | null = null;
    private _afterScriptsExitCode = 0;
    private _coveragePercent: string | null = null;
    private _running = false;
    private _containerId: string | null = null;
    private _serviceIds: string[] = [];
    private _serviceNetworkId: string | null = null;
    private _artifactsContainerId: string | null = null;
    private _containerVolumeName: string | null = null;
    private _longRunningSilentTimeout: NodeJS.Timeout = -1 as any;

    private readonly jobData: any;
    private readonly writeStreams: WriteStreams;
    private readonly extraHosts: string[];
    private readonly volumes: string[];

    constructor(opt: JobOptions) {
        const jobData = opt.data;
        const gitData = opt.gitData;
        const globals = opt.globals;
        const homeVariables = opt.homeVariables;

        this._hasShellExecutorJobs = opt.hasShellExecutorJobs;
        this.extraHosts = opt.extraHosts;
        this.volumes = opt.volumes;
        this.writeStreams = opt.writeStreams;
        this.jobNamePad = opt.namePad;
        this.gitData = opt.gitData;
        this.name = opt.name;
        this.cwd = opt.cwd;
        this.jobId = Math.floor(Math.random() * 1000000);
        this.jobData = opt.data;
        this.pipelineIid = opt.pipelineIid;

        this.when = jobData.when || "on_success";
        this.allowFailure = jobData.allow_failure ?? false;
        this.needs = jobData.needs || null;
        this.dependencies = jobData.dependencies || null;
        this.rules = jobData.rules || null;
        this.environment = typeof jobData.environment === "string" ? {name: jobData.environment} : jobData.environment;
        this.cache = jobData.cache || null;

        const ciProjectPath = `${gitData.remote.group}/${camelCase(gitData.remote.project)}`;
        const ciRegistry = `local-registry.${gitData.remote.domain}`;
        const predefinedVariables = {
            GITLAB_USER_LOGIN: gitData.user["GITLAB_USER_LOGIN"],
            GITLAB_USER_EMAIL: gitData.user["GITLAB_USER_EMAIL"],
            GITLAB_USER_NAME: gitData.user["GITLAB_USER_NAME"],
            CI_COMMIT_SHORT_SHA: gitData.commit.SHORT_SHA, // Changes
            CI_COMMIT_SHA: gitData.commit.SHA,
            CI_PROJECT_DIR: this.imageName ? "/builds/" : `${this.cwd}`,
            CI_PROJECT_NAME: gitData.remote.project,
            CI_PROJECT_TITLE: `${camelCase(gitData.remote.project)}`,
<<<<<<< HEAD
            CI_PROJECT_PATH: `${gitData.remote.group}/${camelCase(gitData.remote.project)}`,
            CI_PROJECT_PATH_SLUG: gitData.CI_PROJECT_PATH_SLUG,
=======
            CI_PROJECT_PATH: ciProjectPath,
            CI_PROJECT_PATH_SLUG: `${gitData.remote.group.replace(/\//g, "-")}-${gitData.remote.project}`,
>>>>>>> d3830e9a
            CI_PROJECT_NAMESPACE: `${gitData.remote.group}`,
            CI_PROJECT_VISIBILITY: "internal",
            CI_PROJECT_ID: "1217",
            CI_COMMIT_REF_PROTECTED: "false",
            CI_COMMIT_BRANCH: gitData.commit.REF_NAME, // Not available in merge request or tag pipelines
            CI_COMMIT_REF_NAME: gitData.commit.REF_NAME, // Tag or branch name
            CI_COMMIT_REF_SLUG: gitData.commit.REF_NAME.replace(/[^a-z0-9]+/ig, "-").replace(/^-/, "").replace(/-$/, "").slice(0, 63).toLowerCase(),
            CI_COMMIT_TITLE: "Commit Title", // First line of commit message.
            CI_COMMIT_MESSAGE: "Commit Title\nMore commit text", // Full commit message
            CI_COMMIT_DESCRIPTION: "More commit text",
            CI_PIPELINE_SOURCE: "push",
            CI_JOB_ID: `${this.jobId}`,
            CI_PIPELINE_ID: `${this.pipelineIid + 1000}`,
            CI_PIPELINE_IID: `${this.pipelineIid}`,
            CI_SERVER_HOST: `${gitData.remote.domain}`,
            CI_SERVER_URL: `https://${gitData.remote.domain}:443`,
            CI_API_V4_URL: `https://${gitData.remote.domain}/api/v4`,
            CI_PROJECT_URL: `https://${gitData.remote.domain}/${gitData.remote.group}/${gitData.remote.project}`,
            CI_JOB_URL: `https://${gitData.remote.domain}/${gitData.remote.group}/${gitData.remote.project}/-/jobs/${this.jobId}`, // Changes on rerun.
            CI_PIPELINE_URL: `https://${gitData.remote.domain}/${gitData.remote.group}/${gitData.remote.project}/pipelines/${this.pipelineIid}`,
            CI_JOB_NAME: `${this.name}`,
            CI_JOB_STAGE: `${this.stage}`,
            CI_REGISTRY: ciRegistry,
            CI_REGISTRY_IMAGE: `${ciRegistry}/${ciProjectPath}`,
            GITLAB_CI: "false",
        };

        // Create expanded variables
        const envs = {...globals.variables || {}, ...jobData.variables || {}, ...predefinedVariables, ...process.env};
        const expandedGlobalVariables = Utils.expandVariables(globals.variables || {}, envs);
        const expandedJobVariables = Utils.expandVariables(jobData.variables || {}, envs);

        this.expandedVariables = {...expandedGlobalVariables, ...expandedJobVariables, ...homeVariables, ...predefinedVariables};

        // Set {when, allowFailure} based on rules result
        if (this.rules) {
            const ruleResult = Utils.getRulesResult(this.rules, this.expandedVariables);
            this.when = ruleResult.when;
            this.allowFailure = ruleResult.allowFailure;
        }

        if (this.interactive && (this.when !== "manual" || this.imageName !== null)) {
            throw new ExitError(`${this.chalkJobName} @Interactive decorator cannot have image: and must be when:manual`);
        }

        if (this.injectSSHAgent && this.imageName === null) {
            throw new ExitError(`${this.chalkJobName} @InjectSSHAgent can only be used with image:`);
        }
    }

    get chalkJobName() {
        return chalk`{blueBright ${this.name.padEnd(this.jobNamePad)}}`;
    }

    get safeJobName() {
        return this.name.replace(/[^\w_-]+/g, (match) => {
            const buffer = new ArrayBuffer(match.length * 2);
            const bufView = new Uint16Array(buffer);
            for (let i = 0, len = match.length; i < len; i++) {
                bufView[i] = match.charCodeAt(i);
            }
            return base32Encode(buffer, "Crockford");
        });
    }

    get imageName(): string | null {
        const image = this.jobData["image"];
        if (!image) {
            return null;
        }

        const imageName = Utils.expandText(image.name, this.expandedVariables);
        return imageName.includes(":") ? imageName : `${imageName}:latest`;
    }

    get imageEntrypoint(): string[] | null {
        const image = this.jobData["image"];

        if (!image || !image.entrypoint) {
            return null;
        }
        if (typeof image.entrypoint !== "object") {
            throw new ExitError("image:entrypoint must be an array");
        }
        return image.entrypoint;
    }

    get services(): Service[] {
        return this.jobData["services"];
    }

    get stage(): string {
        return this.jobData["stage"] || "test";
    }

    get interactive(): boolean {
        return this.jobData["interactive"] || false;
    }

    get injectSSHAgent(): boolean {
        return this.jobData["injectSSHAgent"] || false;
    }

    get description(): string {
        return this.jobData["description"] ?? "";
    }

    get artifacts(): { paths: string[] } {
        return this.jobData["artifacts"] || {paths: []};
    }

    get beforeScripts(): string[] {
        return this.jobData["before_script"] || [];
    }

    get afterScripts(): string[] {
        return this.jobData["after_script"] || [];
    }

    get scripts(): string[] {
        return this.jobData["script"];
    }

    get preScriptsExitCode() {
        return this._prescriptsExitCode;
    }

    get afterScriptsExitCode() {
        return this._afterScriptsExitCode;
    }

    get running() {
        return this._running;
    }

    get started() {
        return this._running || this._prescriptsExitCode !== null;
    }

    get finished() {
        return !this._running && this._prescriptsExitCode !== null;
    }

    get coveragePercent(): string | null {
        return this._coveragePercent;
    }

    async start(privileged: boolean): Promise<void> {
        const startTime = process.hrtime();
        const writeStreams = this.writeStreams;
        const safeJobname = this.safeJobName;

        this._running = true;

        await fs.ensureFile(`${this.cwd}/.gitlab-ci-local/output/${safeJobname}.log`);
        await fs.truncate(`${this.cwd}/.gitlab-ci-local/output/${safeJobname}.log`);

        if (!this.interactive) {
            writeStreams.stdout(chalk`${this.chalkJobName} {magentaBright starting} ${this.imageName ?? "shell"} ({yellow ${this.stage}})\n`);
        }

        const prescripts = this.beforeScripts.concat(this.scripts);
        this._prescriptsExitCode = await this.execScripts(prescripts, privileged);
        if (this.afterScripts.length === 0 && this._prescriptsExitCode > 0 && !this.allowFailure) {
            writeStreams.stderr(`${this.getExitedString(startTime, this._prescriptsExitCode, false)}\n`);
            await this.cleanupResources();
            this._running = false;
            return;
        }

        if (this.afterScripts.length === 0 && this._prescriptsExitCode > 0 && this.allowFailure) {
            writeStreams.stderr(`${this.getExitedString(startTime, this._prescriptsExitCode, true)}\n`);
            await this.cleanupResources();
            this._running = false;
            return;
        }

        if (this._prescriptsExitCode > 0 && this.allowFailure) {
            writeStreams.stderr(`${this.getExitedString(startTime, this._prescriptsExitCode, true)}\n`);
        }

        if (this._prescriptsExitCode > 0 && !this.allowFailure) {
            writeStreams.stderr(`${this.getExitedString(startTime, this._prescriptsExitCode, false)}\n`);
        }

        if (this.afterScripts.length > 0) {
            this._afterScriptsExitCode = await this.execScripts(this.afterScripts, privileged);
        }

        if (this._afterScriptsExitCode > 0) {
            writeStreams.stderr(`${this.getExitedString(startTime, this._afterScriptsExitCode, true, " after_script")}\n`);
        }

        writeStreams.stdout(`${this.getFinishedString(startTime)}\n`);

        if (this.jobData.coverage) {
            this._coveragePercent = await Utils.getCoveragePercent(this.cwd, this.jobData.coverage, safeJobname);
        }

        await this.cleanupResources();
        this._running = false;
    }

    async cleanupResources() {
        const writeStreams = this.writeStreams;
        clearTimeout(this._longRunningSilentTimeout);

        if (this._containerId) {
            try {
                await Utils.spawn(`docker rm -f ${this._containerId}`);
            } catch (e) {
                writeStreams.stderr(chalk`{yellow ${e.message}}`);
            }
        }

        if (this._serviceIds) {
            try {
                for (const serviceId of this._serviceIds) {
                    await Utils.spawn(`docker rm -f ${serviceId}`);
                }
            } catch (e) {
                writeStreams.stderr(chalk`{yellow ${e.message}}`);
            }
        }

        if (this._serviceNetworkId) {
            try {
                await Utils.spawn(`docker network rm ${this._serviceNetworkId}`);
            } catch (e) {
                writeStreams.stderr(chalk`{yellow ${e.message}}`);
            }
        }

        if (this._artifactsContainerId) {
            try {
                await Utils.spawn(`docker rm -f ${this._artifactsContainerId}`);
            } catch (e) {
                writeStreams.stderr(chalk`{yellow ${e.message}}`);
            }
        }

        if (this._containerVolumeName) {
            try {
                await Utils.spawn(`docker volume rm ${this._containerVolumeName}`);
            } catch (e) {
                writeStreams.stderr(chalk`{yellow ${e.message}}`);
            }
        }
    }

    private generateInjectSSHAgentOptions() {
        if (!this.injectSSHAgent) {
            return "";
        }
        if (process.env.OSTYPE === "darwin") {
            return "--env SSH_AUTH_SOCK=/run/host-services/ssh-auth.sock -v /run/host-services/ssh-auth.sock:/run/host-services/ssh-auth.sock";
        }
        return `--env SSH_AUTH_SOCK=${process.env.SSH_AUTH_SOCK} -v ${process.env.SSH_AUTH_SOCK}:${process.env.SSH_AUTH_SOCK}`;
    }

    private generateScriptCommands(scripts: string[]) {
        let cmd = "";
        scripts.forEach((script) => {
            // Print command echo'ed in color
            const split = script.split(/\r?\n/);
            const multilineText = split.length > 1 ? " # collapsed multi-line command" : "";
            const text = split[0]?.replace(/["]/g, "\\\"").replace(/[$]/g, "\\$");
            cmd += chalk`echo "{green $ ${text}${multilineText}}"\n`;

            // Execute actual script
            cmd += `${script}\n`;
        });
        return cmd;
    }

    private async execScripts(scripts: string[], privileged: boolean): Promise<number> {
        const safeJobName = this.safeJobName;
        const outputFilesPath = `${this.cwd}/.gitlab-ci-local/output/${safeJobName}.log`;
        const writeStreams = this.writeStreams;
        const artifactsFrom = this.needs || this.dependencies;
        let time;
        let endTime;

        if (scripts.length === 0 || scripts[0] == null) {
            return 0;
        }

        if (this.interactive) {
            let iCmd = "";
            for (const [key, value] of Object.entries(this.expandedVariables)) {
                iCmd += `export ${key}="${String(value).trim()}"\n`;
            }
            iCmd += this.generateScriptCommands(scripts);

            const cp = childProcess.spawn(iCmd, {
                shell: "bash",
                stdio: ["inherit", "inherit", "inherit"],
                cwd: this.cwd,
            });
            return new Promise<number>((resolve, reject) => {
                cp.on("exit", (code) => resolve(code ?? 0));
                cp.on("error", (err) => reject(err));
            });
        }

        this.refreshLongRunningSilentTimeout(writeStreams);

        if (this.imageName) {
            await this.pullImage(writeStreams, this.imageName);

            let dockerCmd = "";
            if (privileged) {
                dockerCmd += `docker create --privileged -u 0:0 -i ${this.generateInjectSSHAgentOptions()} `;
            } else {
                dockerCmd += `docker create -u 0:0 -i ${this.generateInjectSSHAgentOptions()} `;
            }
            if (this.services?.length) {
                await this.createDockerNetwork(`gitlab-ci-local-${this.jobId}`);
                dockerCmd += `--network gitlab-ci-local-${this.jobId} `;
                for (const service of this.services) {
                    await this.pullImage(writeStreams, service.getName(this.expandedVariables));
                    await this.startService(writeStreams, service, privileged);
                }
            }

            this._containerVolumeName = `gcl-${this.safeJobName}-${this.jobId}`;
            await Utils.spawn(`docker volume create ${this._containerVolumeName}`, this.cwd);
            dockerCmd += `--volume ${this._containerVolumeName}:/builds/ `;

            for (const volume of this.volumes) {
                dockerCmd += `--volume ${volume} `;
            }

            for (const extraHost of this.extraHosts) {
                dockerCmd += `--add-host=${extraHost} `;
            }

            if (this.imageEntrypoint) {
                this.imageEntrypoint.forEach((e) => {
                    dockerCmd += `--entrypoint "${e}" `;
                });
            }

            for (const [key, value] of Object.entries(this.expandedVariables)) {
                dockerCmd += `-e ${key}="${String(value).trim()}" `;
            }

            if (this.cache && this.cache.key && typeof this.cache.key === "string" && this.cache.paths) {
                this.cache.paths.forEach((path) => {
                    writeStreams.stdout(chalk`${this.chalkJobName} {magentaBright mounting cache} for path ${path}\n`);
                    // /tmp/ location instead of .gitlab-ci-local/cache avoids the (unneeded) inclusion of cache folders when docker copy all files into the container, thus saving time for all jobs
                    dockerCmd += `-v /tmp/gitlab-ci-local/cache/${this.cache.key}/${path}:/builds/${path} `;
                });
            }

            dockerCmd += `${this.imageName} sh -c "\n`;
            dockerCmd += "if [ -x /usr/local/bin/bash ]; then\n";
            dockerCmd += "\texec /usr/local/bin/bash \n";
            dockerCmd += "elif [ -x /usr/bin/bash ]; then\n";
            dockerCmd += "\texec /usr/bin/bash \n";
            dockerCmd += "elif [ -x /bin/bash ]; then\n";
            dockerCmd += "\texec /bin/bash \n";
            dockerCmd += "elif [ -x /usr/local/bin/sh ]; then\n";
            dockerCmd += "\texec /usr/local/bin/sh \n";
            dockerCmd += "elif [ -x /usr/bin/sh ]; then\n";
            dockerCmd += "\texec /usr/bin/sh \n";
            dockerCmd += "elif [ -x /bin/sh ]; then\n";
            dockerCmd += "\texec /bin/sh \n";
            dockerCmd += "elif [ -x /busybox/sh ]; then\n";
            dockerCmd += "\texec /busybox/sh \n";
            dockerCmd += "else\n";
            dockerCmd += "\techo shell not found\n";
            dockerCmd += "\texit 1\n";
            dockerCmd += "fi\n\"";

            const {stdout: containerId} = await Utils.spawn(dockerCmd, this.cwd, {...process.env, ...this.expandedVariables});
            this._containerId = containerId.replace(/\r?\n/g, "");

            time = process.hrtime();
            // Copy source files into container.
            await Utils.spawn(`docker cp .gitlab-ci-local/builds/.docker/. ${this._containerId}:/builds/`, this.cwd);
            this.refreshLongRunningSilentTimeout(writeStreams);

            // Copy file variables into container.
            const fileVariablesFolder = `/tmp/gitlab-ci-local-file-variables-${this.gitData.CI_PROJECT_PATH_SLUG}/`;
            if (await fs.pathExists(fileVariablesFolder)) {
                await Utils.spawn(`docker cp ${fileVariablesFolder} ${this._containerId}:${fileVariablesFolder}/`, this.cwd);
                this.refreshLongRunningSilentTimeout(writeStreams);
            }

            endTime = process.hrtime(time);
            writeStreams.stdout(chalk`${this.chalkJobName} {magentaBright copied to container} in {magenta ${prettyHrtime(endTime)}}\n`);

            if (artifactsFrom === null || artifactsFrom.length > 0) {
                time = process.hrtime();
                await fs.mkdirp(`${this.cwd}/.gitlab-ci-local/artifacts/`);
                await Utils.spawn(`docker cp ${this.cwd}/.gitlab-ci-local/artifacts/. ${this._containerId}:/builds/`);
                this.refreshLongRunningSilentTimeout(writeStreams);
                endTime = process.hrtime(time);
                writeStreams.stdout(chalk`${this.chalkJobName} {magentaBright copied artifacts to container} in {magenta ${prettyHrtime(endTime)}}\n`);
            }

            await Utils.spawn(`docker run --rm -w /builds/ -v ${this._containerVolumeName}:/builds/ debian:stable-slim bash -c "chown 0:0 -R . && chmod a+rw -R ."`);
        }

        let cmd = "set -eo pipefail\n";
        cmd += "exec 0< /dev/null\n";

        if (this.imageName) {
            cmd += "cd /builds/\n";
        } else {
            for (const [key, value] of Object.entries(this.expandedVariables)) {
                cmd += `export ${key}="${String(value).trim()}"\n`;
            }
        }

        cmd += this.generateScriptCommands(scripts);

        cmd += "exit 0\n";

        await fs.outputFile(`${this.cwd}/.gitlab-ci-local/scripts/${this.safeJobName}`, cmd, "utf-8");
        await fs.chmod(`${this.cwd}/.gitlab-ci-local/scripts/${this.safeJobName}`, "0755");

        if (this.imageName) {
            await Utils.spawn(`docker cp .gitlab-ci-local/scripts/. ${this._containerId}:/gcl-scripts/`, this.cwd);
        }

        const cp = childProcess.spawn(this._containerId ? `docker start --attach -i ${this._containerId}` : "bash", {
            shell: "bash",
            stdio: ["pipe", "pipe", "pipe"],
            cwd: this.cwd,
        });

        const outFunc = (e: any, stream: (txt: string) => void, colorize: (str: string) => string) => {
            this.refreshLongRunningSilentTimeout(writeStreams);
            for (const line of `${e}`.split(/\r?\n/)) {
                if (line.length === 0) {
                    continue;
                }

                stream(`${this.chalkJobName} `);
                if (!line.startsWith("\u001b[32m$")) {
                    stream(`${colorize(">")} `);
                }
                stream(`${line}\n`);
                fs.appendFileSync(outputFilesPath, `${line}\n`);
            }
        };

        const exitCode = await new Promise<number>((resolve, reject) => {
            cp.stdout.on("data", (e) => outFunc(e, writeStreams.stdout.bind(writeStreams), (s) => chalk`{greenBright ${s}}`));
            cp.stderr.on("data", (e) => outFunc(e, writeStreams.stderr.bind(writeStreams), (s) => chalk`{redBright ${s}}`));

            cp.on("exit", (code) => setTimeout(() => resolve(code ?? 0), 10));
            cp.on("error", (err) => setTimeout(() => reject(err), 10));

            if (this.imageName) {
                cp.stdin.end(`/gcl-scripts/${this.safeJobName}`);
            } else {
                cp.stdin.end(`./.gitlab-ci-local/scripts/${this.safeJobName}`);
            }
        });

        if (this.imageName && this.artifacts.paths.length > 0) {
            let cpCmd = "shopt -s globstar\nmkdir -p /artifacts/\n";
            for (const artifactPath of this.artifacts.paths) {
                const expandedPath = Utils.expandText(artifactPath, this.expandedVariables);
                cpCmd += `echo Started copying ${expandedPath} to /artifacts\n`;
                cpCmd += "cd /builds/\n";
                cpCmd += `cp -r --parents ${expandedPath} /artifacts\n`;
                cpCmd += `echo Done copying ${expandedPath} to /artifacts\n`;
            }

            let cacheMount = "";
            if (this.cache && this.cache.key && typeof this.cache.key === "string" && this.cache.paths) {
                this.cache.paths.forEach((path) => {
                    cacheMount += `-v /tmp/gitlab-ci-local/cache/${this.cache.key}/${path}:/builds/${path} `;
                });
            }
            time = process.hrtime();
            const {stdout: artifactsContainerId} = await Utils.spawn(`docker create -i ${cacheMount} -v ${this._containerVolumeName}:/builds/ debian:stable-slim bash -c "${cpCmd}"`, this.cwd);
            this._artifactsContainerId = artifactsContainerId.replace(/\r?\n/g, "");
            await Utils.spawn(`docker start ${this._artifactsContainerId} --attach`);
            await Utils.spawn(`docker cp ${this._artifactsContainerId}:/artifacts .gitlab-ci-local/.`, this.cwd);
            endTime = process.hrtime(time);
            writeStreams.stdout(chalk`${this.chalkJobName} {magentaBright saved artifacts} in {magenta ${prettyHrtime(endTime)}}\n`);

            if (this._hasShellExecutorJobs) {
                time = process.hrtime();
                await fs.mkdirp(`${this.cwd}/.gitlab-ci-local/artifacts/`);
                await Utils.spawn(`rsync -a ${this.cwd}/.gitlab-ci-local/artifacts/. ${this.cwd}`);
                endTime = process.hrtime(time);
                writeStreams.stdout(chalk`${this.chalkJobName} {magentaBright copied artifacts to cwd} in {magenta ${prettyHrtime(endTime)}}\n`);
            }
        }

        return exitCode;
    }

    private async pullImage(writeStreams: WriteStreams, imageToPull: string) {
        const time = process.hrtime();
        let pullCmd = "";
        pullCmd += `docker image ls --format '{{.Repository}}:{{.Tag}}' | grep -E '^${imageToPull}$'\n`;
        pullCmd += "if [ \"$?\" -ne 0 ]; then\n";
        pullCmd += `\techo "Pulling ${imageToPull}"\n`;
        pullCmd += `\tdocker pull ${imageToPull}\n`;
        pullCmd += "fi\n";
        await Utils.spawn(pullCmd, this.cwd);
        this.refreshLongRunningSilentTimeout(writeStreams);
        const endTime = process.hrtime(time);
        writeStreams.stdout(chalk`${this.chalkJobName} {magentaBright pulled} ${imageToPull} in {magenta ${prettyHrtime(endTime)}}\n`);
    }

    private refreshLongRunningSilentTimeout(writeStreams: WriteStreams) {
        clearTimeout(this._longRunningSilentTimeout);
        this._longRunningSilentTimeout = setTimeout(() => {
            writeStreams.stdout(chalk`${this.chalkJobName} {grey > still running...}\n`);
        }, 10000);
    }

    private getExitedString(startTime: [number, number], code: number, warning = false, prependString = "") {
        const finishedStr = this.getFinishedString(startTime);
        if (warning) {
            return chalk`${finishedStr} {black.bgYellowBright  WARN ${code.toString()} }${prependString}`;
        }

        return chalk`${finishedStr} {black.bgRed  FAIL ${code.toString()} } ${prependString}`;
    }

    private getFinishedString(startTime: [number, number]) {
        const endTime = process.hrtime(startTime);
        const timeStr = prettyHrtime(endTime);
        return chalk`${this.chalkJobName} {magentaBright finished} in {magenta ${timeStr}}`;
    }

    private async createDockerNetwork(networkName: string) {
        const {stdout: networkId} = await Utils.spawn(`docker network create ${networkName}`);
        this._serviceNetworkId = networkId.replace(/\r?\n/g, "");
    }

    private async startService(writeStreams: WriteStreams, service: Service, privileged: boolean) {
        let dockerCmd = `docker run -d --network gitlab-ci-local-${this.jobId} `;

        if (privileged) {
            dockerCmd += "--privileged ";
        }

        (service.getEntrypoint() ?? []).forEach((e) => {
            dockerCmd += `--entrypoint "${e}" `;
        });
        const serviceAlias = service.getAlias(this.expandedVariables);
        const serviceName = service.getName(this.expandedVariables);
        const serviceNameWithoutVersion = serviceName.replace(/(.*)(:.*)/, "$1");
        const aliases = [serviceNameWithoutVersion.replace("/", "-"), serviceNameWithoutVersion.replace("/", "__")];
        if (serviceAlias) {
            aliases.push(serviceAlias);
        }

        for(const alias of aliases) {
            dockerCmd += `--network-alias=${alias} `;
        }

        for (const [key, value] of Object.entries(this.expandedVariables)) {
            dockerCmd += `-e ${key}="${String(value).trim()}" `;
        }

        dockerCmd += `${serviceName}`;
        const command = service.getCommand(this.expandedVariables);
        if (command) {
            dockerCmd += ` ${command}`;
        }

        const time = process.hrtime();
        const {stdout: containerId} = await Utils.spawn(dockerCmd, this.cwd, {...process.env, ...this.expandedVariables});
        this._serviceIds.push(containerId.replace(/\r?\n/g, ""));
        this.refreshLongRunningSilentTimeout(writeStreams);
        const endTime = process.hrtime(time);
        writeStreams.stdout(chalk`${this.chalkJobName} {magentaBright started service image: ${serviceName} with aliases: ${aliases.join(", ")}} in {magenta ${prettyHrtime(endTime)}}\n`);
    }
}<|MERGE_RESOLUTION|>--- conflicted
+++ resolved
@@ -88,13 +88,8 @@
             CI_PROJECT_DIR: this.imageName ? "/builds/" : `${this.cwd}`,
             CI_PROJECT_NAME: gitData.remote.project,
             CI_PROJECT_TITLE: `${camelCase(gitData.remote.project)}`,
-<<<<<<< HEAD
-            CI_PROJECT_PATH: `${gitData.remote.group}/${camelCase(gitData.remote.project)}`,
+            CI_PROJECT_PATH: ciProjectPath,
             CI_PROJECT_PATH_SLUG: gitData.CI_PROJECT_PATH_SLUG,
-=======
-            CI_PROJECT_PATH: ciProjectPath,
-            CI_PROJECT_PATH_SLUG: `${gitData.remote.group.replace(/\//g, "-")}-${gitData.remote.project}`,
->>>>>>> d3830e9a
             CI_PROJECT_NAMESPACE: `${gitData.remote.group}`,
             CI_PROJECT_VISIBILITY: "internal",
             CI_PROJECT_ID: "1217",
