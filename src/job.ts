import chalk from "chalk";
import * as dotenv from "dotenv";
import * as childProcess from "child_process";
import * as fs from "fs-extra";
import prettyHrtime from "pretty-hrtime";
import camelCase from "camelcase";
import {ExitError} from "./types/exit-error";
import {Utils} from "./utils";
import {JobOptions} from "./types/job-options";
import {WriteStreams} from "./types/write-streams";
import {Service} from "./service";
import {GitData} from "./git-data";
import {assert} from "./asserts";
import {CacheEntry} from "./cache-entry";
import {Mutex} from "./mutex";
import {Argv} from "./argv";

export class Job {

    static readonly illegalJobNames = [
        "include", "local_configuration", "image", "services",
        "stages", "pages", "types", "before_script", "default",
        "after_script", "variables", "cache", "workflow",
    ];

    readonly argv: Argv;
    readonly name: string;
    readonly jobNamePad: number;
    readonly dependencies: string[] | null;
    readonly environment?: { name: string; url: string | null };
    readonly jobId: number;
    readonly rules?: { if: string; when: string; allow_failure: boolean }[];
    readonly expandedVariables: { [key: string]: string };
    readonly allowFailure: boolean;
    readonly when: string;
    readonly pipelineIid: number;
    readonly gitData: GitData;

    private _prescriptsExitCode: number | null = null;
    private _afterScriptsExitCode = 0;
    private _coveragePercent: string | null = null;
    private _running = false;
    private _containerId: string | null = null;
    private _serviceNetworkId: string | null = null;
    private _containerVolumeNames: string[] = [];
    private _longRunningSilentTimeout: NodeJS.Timeout = -1 as any;
    private _producers: { name: string; dotenv: string | null }[] | null = null;

    private _containersToClean: string[] = [];

    private readonly jobData: any;
    private readonly writeStreams: WriteStreams;

    constructor(opt: JobOptions) {
        const jobData = opt.data;
        const gitData = opt.gitData;
        const globals = opt.globals;
        const variablesFromFiles = opt.variablesFromFiles;
        const argv = opt.argv;
        const cwd = argv.cwd;

        this.argv = argv;
        this.writeStreams = opt.writeStreams;
        this.jobNamePad = opt.namePad;
        this.gitData = opt.gitData;
        this.name = opt.name;
        this.jobId = Math.floor(Math.random() * 1000000);
        this.jobData = opt.data;
        this.pipelineIid = opt.pipelineIid;

        this.when = jobData.when || "on_success";
        this.allowFailure = jobData.allow_failure ?? false;
        this.dependencies = jobData.dependencies || null;
        this.rules = jobData.rules || null;
        this.environment = typeof jobData.environment === "string" ? {name: jobData.environment} : jobData.environment;

        let CI_PROJECT_DIR = `${cwd}`;
        if (this.imageName) {
            CI_PROJECT_DIR = `/builds/${this.safeJobName}`;
        } else if (argv.shellIsolation) {
            CI_PROJECT_DIR = `${cwd}/.gitlab-ci-local/builds/${this.safeJobName}`;
        }

        const predefinedVariables = {
            GITLAB_USER_LOGIN: gitData.user["GITLAB_USER_LOGIN"],
            GITLAB_USER_EMAIL: gitData.user["GITLAB_USER_EMAIL"],
            GITLAB_USER_NAME: gitData.user["GITLAB_USER_NAME"],
            GITLAB_USER_ID: gitData.user["GITLAB_USER_ID"],
            CI_COMMIT_SHORT_SHA: gitData.commit.SHORT_SHA, // Changes
            CI_COMMIT_SHA: gitData.commit.SHA,
            CI_PROJECT_DIR,
            CI_PROJECT_NAME: gitData.remote.project,
            CI_PROJECT_TITLE: `${camelCase(gitData.remote.project)}`,
            CI_PROJECT_PATH: gitData.CI_PROJECT_PATH,
            CI_PROJECT_PATH_SLUG: gitData.CI_PROJECT_PATH_SLUG,
            CI_PROJECT_NAMESPACE: `${gitData.remote.group}`,
            CI_PROJECT_VISIBILITY: "internal",
            CI_PROJECT_ID: "1217",
            CI_COMMIT_REF_PROTECTED: "false",
            CI_COMMIT_BRANCH: gitData.commit.REF_NAME, // Not available in merge request or tag pipelines
            CI_COMMIT_REF_NAME: gitData.commit.REF_NAME, // Tag or branch name
            CI_COMMIT_REF_SLUG: gitData.commit.REF_NAME.replace(/[^a-z0-9]+/ig, "-").replace(/^-/, "").replace(/-$/, "").slice(0, 63).toLowerCase(),
            CI_COMMIT_TITLE: "Commit Title", // First line of commit message.
            CI_COMMIT_MESSAGE: "Commit Title\nMore commit text", // Full commit message
            CI_COMMIT_DESCRIPTION: "More commit text",
            CI_PIPELINE_SOURCE: "push",
            CI_JOB_ID: `${this.jobId}`,
            CI_PIPELINE_ID: `${this.pipelineIid + 1000}`,
            CI_PIPELINE_IID: `${this.pipelineIid}`,
            CI_SERVER_HOST: `${gitData.remote.host}`,
            CI_SERVER_PORT: `${gitData.remote.port}`,
            CI_SERVER_URL: `https://${gitData.remote.host}:443`,
            CI_SERVER_PROTOCOL: "https",
            CI_API_V4_URL: `https://${gitData.remote.host}/api/v4`,
            CI_PROJECT_URL: `https://${gitData.remote.host}/${gitData.remote.group}/${gitData.remote.project}`,
            CI_JOB_URL: `https://${gitData.remote.host}/${gitData.remote.group}/${gitData.remote.project}/-/jobs/${this.jobId}`, // Changes on rerun.
            CI_PIPELINE_URL: `https://${gitData.remote.host}/${gitData.remote.group}/${gitData.remote.project}/pipelines/${this.pipelineIid}`,
            CI_JOB_NAME: `${this.name}`,
            CI_JOB_STAGE: `${this.stage}`,
            CI_REGISTRY: gitData.CI_REGISTRY,
            CI_REGISTRY_IMAGE: gitData.CI_REGISTRY_IMAGE,
            GITLAB_CI: "false",
        };

        // Create expanded variables
        const envs = {...predefinedVariables, ...globals.variables || {}, ...jobData.variables || {}, ...variablesFromFiles, ...argv.variable};
        const expandedGlobalVariables = Utils.expandVariables(globals.variables || {}, envs);
        const expandedJobVariables = Utils.expandVariables(jobData.variables || {}, envs);
        this.expandedVariables = {...predefinedVariables, ...expandedGlobalVariables, ...expandedJobVariables, ...variablesFromFiles, ...argv.variable};

        // Set {when, allowFailure} based on rules result
        if (this.rules) {
            const ruleResult = Utils.getRulesResult(this.rules, this.expandedVariables);
            this.when = ruleResult.when;
            this.allowFailure = ruleResult.allowFailure;
        }

        if (this.interactive && (this.when !== "manual" || this.imageName !== null)) {
            throw new ExitError(`${this.chalkJobName} @Interactive decorator cannot have image: and must be when:manual`);
        }

        if (this.injectSSHAgent && this.imageName === null) {
            throw new ExitError(`${this.chalkJobName} @InjectSSHAgent can only be used with image:`);
        }

        if (this.imageName && argv.mountCache) {
            for (const c of this.cache) {
                c.paths.forEach((p) => {
                    const path = Utils.expandText(p, this.expandedVariables);
                    if (path.includes("*")) {
                        throw new ExitError(`${this.name} cannot have * in cache paths, when --mount-cache is enabled`);
                    }
                });
            }
        }
    }

    get artifactsToSource() {
        return this.jobData["artifactsToSource"] == null ? true : this.jobData["artifactsToSource"];
    }

    get chalkJobName() {
        return chalk`{blueBright ${this.name.padEnd(this.jobNamePad)}}`;
    }

    get safeJobName() {
        return Utils.getSafeJobName(this.name);
    }

    get needs(): {job: string; artifacts: boolean}[] | null {
        const needs = this.jobData["needs"];
        if (!needs) return null;
        const list: {job: string; artifacts: boolean}[] = [];
        needs.forEach((need: any) => {
            list.push({
                job: typeof need === "string" ? need : need.job,
                artifacts: typeof need === "string" ? true : need.artifacts,
            });
        });
        return list;
    }

    get cache(): CacheEntry[] {
        let cacheData = this.jobData["cache"];
        const cacheList: CacheEntry[] = [];
        if (!cacheData) return [];

        cacheData = Array.isArray(cacheData) ? cacheData : [cacheData];
        cacheData.forEach((c: any) => {
            const key = c["key"];
            const policy = c["policy"] ?? "pull-push";
            if (!["pull", "push", "pull-push"].includes(policy)) {
                throw new ExitError("cache policy is not 'pull', 'push' or 'pull-push'");
            }
            const paths = c["paths"] ?? [];
            cacheList.push(new CacheEntry(key, paths, policy));
        });
        return cacheList;
    }

    get buildVolumeName(): string {
        return `gcl-${this.safeJobName}-${this.jobId}-build`;
    }

    get tmpVolumeName(): string {
        return `gcl-${this.safeJobName}-${this.jobId}-tmp`;
    }

    get imageName(): string | null {
        const image = this.jobData["image"];
        if (!image) {
            return null;
        }

        const imageName = Utils.expandText(image.name, this.expandedVariables);
        return imageName.includes(":") ? imageName : `${imageName}:latest`;
    }

    get imageEntrypoint(): string[] | null {
        const image = this.jobData["image"];

        if (!image || !image.entrypoint) {
            return null;
        }
        assert(Array.isArray(image.entrypoint), "image:entrypoint must be an array");
        return image.entrypoint;
    }

    get services(): Service[] {
        return this.jobData["services"];
    }

    get producers(): { name: string; dotenv: string | null }[] | null {
        return this._producers;
    }

    set producers(producers: { name: string; dotenv: string | null }[] | null) {
        assert(this._producers == null, "this._producers can only be set once");
        this._producers = producers;
    }

    get stage(): string {
        return this.jobData["stage"] || "test";
    }

    get interactive(): boolean {
        return this.jobData["interactive"] || false;
    }

    get injectSSHAgent(): boolean {
        return this.jobData["injectSSHAgent"] || false;
    }

    get description(): string {
        return this.jobData["description"] ?? "";
    }

    get artifacts(): { paths?: string[]; exclude?: string[]; reports?: { dotenv?: string } }|null {
        return this.jobData["artifacts"];
    }

    get beforeScripts(): string[] {
        return this.jobData["before_script"] || [];
    }

    get afterScripts(): string[] {
        return this.jobData["after_script"] || [];
    }

    get scripts(): string[] {
        return this.jobData["script"];
    }

    get preScriptsExitCode() {
        return this._prescriptsExitCode;
    }

    get afterScriptsExitCode() {
        return this._afterScriptsExitCode;
    }

    get running() {
        return this._running;
    }

    get started() {
        return this._running || this._prescriptsExitCode !== null;
    }

    get finished() {
        return !this._running && this._prescriptsExitCode !== null;
    }

    get coveragePercent(): string | null {
        return this._coveragePercent;
    }

    async start(): Promise<void> {
        const argv = this.argv;
        const startTime = process.hrtime();
        const writeStreams = this.writeStreams;
        const safeJobname = this.safeJobName;

        this._running = true;

        await fs.ensureFile(`${argv.cwd}/.gitlab-ci-local/output/${safeJobname}.log`);
        await fs.truncate(`${argv.cwd}/.gitlab-ci-local/output/${safeJobname}.log`);

        if (!this.interactive) {
            writeStreams.stdout(chalk`${this.chalkJobName} {magentaBright starting} ${this.imageName ?? "shell"} ({yellow ${this.stage}})\n`);
        }

        const prescripts = this.beforeScripts.concat(this.scripts);
        this._prescriptsExitCode = await this.execScripts(prescripts);
        if (this.afterScripts.length === 0 && this._prescriptsExitCode > 0 && !this.allowFailure) {
            writeStreams.stderr(`${this.getExitedString(startTime, this._prescriptsExitCode, false)}\n`);
            await this.cleanupResources();
            this._running = false;
            return;
        }

        if (this.afterScripts.length === 0 && this._prescriptsExitCode > 0 && this.allowFailure) {
            writeStreams.stderr(`${this.getExitedString(startTime, this._prescriptsExitCode, true)}\n`);
            await this.cleanupResources();
            this._running = false;
            return;
        }

        if (this._prescriptsExitCode > 0 && this.allowFailure) {
            writeStreams.stderr(`${this.getExitedString(startTime, this._prescriptsExitCode, true)}\n`);
        }

        if (this._prescriptsExitCode > 0 && !this.allowFailure) {
            writeStreams.stderr(`${this.getExitedString(startTime, this._prescriptsExitCode, false)}\n`);
        }

        if (this.afterScripts.length > 0) {
            this._afterScriptsExitCode = await this.execScripts(this.afterScripts);
        }

        if (this._afterScriptsExitCode > 0) {
            writeStreams.stderr(`${this.getExitedString(startTime, this._afterScriptsExitCode, true, " after_script")}\n`);
        }

        writeStreams.stdout(`${this.getFinishedString(startTime)}\n`);

        if (this.jobData.coverage) {
            this._coveragePercent = await Utils.getCoveragePercent(argv.cwd, this.jobData.coverage, safeJobname);
        }

        await this.cleanupResources();
        this._running = false;
    }

    async cleanupResources() {
        const writeStreams = this.writeStreams;
        clearTimeout(this._longRunningSilentTimeout);

        for (const id of this._containersToClean) {
            try {
                await Utils.spawn(`docker rm -f ${id}`);
            } catch (e) {
                assert(e instanceof Error, "e is not instanceof Error");
                writeStreams.stderr(chalk`{yellow ${e.message}}`);
            }
        }

        if (this._serviceNetworkId) {
            try {
                await Utils.spawn(`docker network rm ${this._serviceNetworkId}`);
            } catch (e) {
                assert(e instanceof Error, "e is not instanceof Error");
                writeStreams.stderr(chalk`{yellow ${e.message}}`);
            }
        }

        if (this._containerVolumeNames.length > 0) {
            try {
                for (const containerVolume of this._containerVolumeNames) {
                    await Utils.spawn(`docker volume rm ${containerVolume}`);
                }
            } catch (e) {
                assert(e instanceof Error, "e is not instanceof Error");
                writeStreams.stderr(chalk`{yellow ${e.message}}`);
            }
        }
    }

    private generateInjectSSHAgentOptions() {
        if (!this.injectSSHAgent) {
            return "";
        }
        if (process.platform === "darwin" || (process.env.OSTYPE?.match(/^darwin/) ?? null)) {
            return "--env SSH_AUTH_SOCK=/run/host-services/ssh-auth.sock -v /run/host-services/ssh-auth.sock:/run/host-services/ssh-auth.sock";
        }
        return `--env SSH_AUTH_SOCK=${process.env.SSH_AUTH_SOCK} -v ${process.env.SSH_AUTH_SOCK}:${process.env.SSH_AUTH_SOCK}`;
    }

    private generateScriptCommands(scripts: string[]) {
        let cmd = "";
        scripts.forEach((script) => {
            // Print command echo'ed in color
            const split = script.split(/\r?\n/);
            const multilineText = split.length > 1 ? " # collapsed multi-line command" : "";
            const text = split[0]?.replace(/[\\]/g, "\\\\").replace(/["]/g, "\\\"").replace(/[$]/g, "\\$");
            cmd += chalk`echo "{green $ ${text}${multilineText}}"\n`;

            // Execute actual script
            cmd += `${script}\n`;
        });
        return cmd;
    }

    private async mountCacheCmd(safeJobName: string, writeStreams: WriteStreams) {
        if (this.imageName && !this.argv.mountCache) return "";

        let cmd = "";
        for (const c of this.cache) {
            const uniqueCacheName = await c.getUniqueCacheName(this.argv.cwd, this.expandedVariables);
            c.paths.forEach((p) => {
                const path = Utils.expandText(p, this.expandedVariables);
                writeStreams.stdout(chalk`${this.chalkJobName} {magentaBright mounting cache} for path ${path}\n`);
                const cacheMount = `gcl-${this.expandedVariables.CI_PROJECT_PATH_SLUG}-${uniqueCacheName}`;
                cmd += `-v ${cacheMount}:/builds/${safeJobName}/${path} `;
            });
        }
        return cmd;
    }

    private async execScripts(scripts: string[]): Promise<number> {
        const cwd = this.argv.cwd;
        const safeJobName = this.safeJobName;
        const outputFilesPath = `${cwd}/.gitlab-ci-local/output/${safeJobName}.log`;
        const buildVolumeName = this.buildVolumeName;
        const tmpVolumeName = this.tmpVolumeName;
        const writeStreams = this.writeStreams;
        const reportsDotenvVariables = await this.initProducerReportsDotenvVariables(writeStreams);
        let time;
        let endTime;

        if (scripts.length === 0 || scripts[0] == null) {
            return 0;
        }

        // Copy git tracked files to build folder if shell isolation enabled.
        if (!this.imageName && this.argv.shellIsolation) {
            await Utils.rsyncTrackedFiles(cwd, `${safeJobName}`);
        }

        if (this.interactive) {
            const iCmd = this.generateScriptCommands(scripts);
            const interactiveCp = childProcess.spawn(iCmd, {
                cwd,
                shell: "bash",
                stdio: ["inherit", "inherit", "inherit"],
                env: {...this.expandedVariables, ...process.env},
            });
            return new Promise<number>((resolve, reject) => {
                interactiveCp.on("exit", (code) => resolve(code ?? 0));
                interactiveCp.on("error", (err) => reject(err));
            });
        }

        this.refreshLongRunningSilentTimeout(writeStreams);

        if (this.imageName) {
            await this.pullImage(writeStreams, this.imageName);

            let dockerCmd = "";
            if (this.argv.privileged) {
                dockerCmd += `docker create --privileged -u 0:0 -i ${this.generateInjectSSHAgentOptions()} `;
            } else {
                dockerCmd += `docker create -u 0:0 -i ${this.generateInjectSSHAgentOptions()} `;
            }
            if (this.services?.length) {
                await this.createDockerNetwork(`gitlab-ci-local-${this.jobId}`);
                dockerCmd += `--network gitlab-ci-local-${this.jobId} `;
                for (const service of this.services) {
                    await this.pullImage(writeStreams, service.getName(this.expandedVariables));
                    const containerId = await this.startService(writeStreams, service);
                    await this.serviceHealthCheck(writeStreams, service, containerId);
                }
            }

            const volumePromises = [];
            volumePromises.push(Utils.spawn(`docker volume create ${buildVolumeName}`, cwd));
            volumePromises.push(Utils.spawn(`docker volume create ${tmpVolumeName}`, cwd));
            dockerCmd += `--volume ${buildVolumeName}:/builds/${safeJobName} `;
            dockerCmd += `--volume ${tmpVolumeName}:/tmp/ `;
            this._containerVolumeNames.push(buildVolumeName);
            this._containerVolumeNames.push(tmpVolumeName);
            await Promise.all(volumePromises);

            dockerCmd += `--workdir /builds/${safeJobName} `;

            for (const volume of this.argv.volume) {
                dockerCmd += `--volume ${volume} `;
            }

            for (const extraHost of this.argv.extraHost) {
                dockerCmd += `--add-host=${extraHost} `;
            }

            if (this.imageEntrypoint) {
                this.imageEntrypoint.forEach((e) => {
                    dockerCmd += `--entrypoint "${e}" `;
                });
            }

            for (const [key, value] of Object.entries(this.expandedVariables)) {
                dockerCmd += `-e ${key}='${String(value).trim()}' `;
            }
            for (const [key, value] of Object.entries(reportsDotenvVariables)) {
                dockerCmd += `-e ${key}='${String(value).trim()}' `;
            }

            dockerCmd += await this.mountCacheCmd(safeJobName, writeStreams);

            dockerCmd += `${this.imageName} sh -c "\n`;
            dockerCmd += "if [ -x /usr/local/bin/bash ]; then\n";
            dockerCmd += "\texec /usr/local/bin/bash \n";
            dockerCmd += "elif [ -x /usr/bin/bash ]; then\n";
            dockerCmd += "\texec /usr/bin/bash \n";
            dockerCmd += "elif [ -x /bin/bash ]; then\n";
            dockerCmd += "\texec /bin/bash \n";
            dockerCmd += "elif [ -x /usr/local/bin/sh ]; then\n";
            dockerCmd += "\texec /usr/local/bin/sh \n";
            dockerCmd += "elif [ -x /usr/bin/sh ]; then\n";
            dockerCmd += "\texec /usr/bin/sh \n";
            dockerCmd += "elif [ -x /bin/sh ]; then\n";
            dockerCmd += "\texec /bin/sh \n";
            dockerCmd += "elif [ -x /busybox/sh ]; then\n";
            dockerCmd += "\texec /busybox/sh \n";
            dockerCmd += "else\n";
            dockerCmd += "\techo shell not found\n";
            dockerCmd += "\texit 1\n";
            dockerCmd += "fi\n\"";

            const {stdout: containerId} = await Utils.spawn(dockerCmd, cwd);
            this._containerId = containerId.replace(/\r?\n/g, "");
            this._containersToClean.push(this._containerId);

            time = process.hrtime();
            // Copy source files into container.
            await Utils.spawn(`docker cp .gitlab-ci-local/builds/.docker/. ${this._containerId}:/builds/${safeJobName}`, cwd);
            this.refreshLongRunningSilentTimeout(writeStreams);

            // Copy file variables into container.
            const fileVariablesFolder = `/tmp/gitlab-ci-local-file-variables-${this.gitData.CI_PROJECT_PATH_SLUG}/`;
            if (await fs.pathExists(fileVariablesFolder)) {
                await Utils.spawn(`docker cp ${fileVariablesFolder} ${this._containerId}:${fileVariablesFolder}/`, cwd);
                this.refreshLongRunningSilentTimeout(writeStreams);
            }

            endTime = process.hrtime(time);
            writeStreams.stdout(chalk`${this.chalkJobName} {magentaBright copied to container} in {magenta ${prettyHrtime(endTime)}}\n`);
        }

        await this.copyCacheIn(writeStreams);
        await this.copyArtifactsIn(writeStreams);

        if (this.imageName) {
            // Files in docker-executor build folder must be root owned.
            await Utils.spawn(`docker run --rm -v ${tmpVolumeName}:/tmp/ -v ${buildVolumeName}:/app/ firecow/gitlab-ci-local-util bash -c "chown 0:0 -R /app/ && chmod a+rw -R /app/ && chmod a+rw -R /tmp/"`);
        }

        let cmd = "set -eo pipefail\n";
        cmd += "exec 0< /dev/null\n";

        if (!this.imageName && this.argv.shellIsolation) {
            cmd += `cd .gitlab-ci-local/builds/${safeJobName}/\n`;
        }
        cmd += this.generateScriptCommands(scripts);

        cmd += "exit 0\n";

        await fs.outputFile(`${cwd}/.gitlab-ci-local/scripts/${safeJobName}`, cmd, "utf-8");
        await fs.chmod(`${cwd}/.gitlab-ci-local/scripts/${safeJobName}`, "0755");

        if (this.imageName) {
            await Utils.spawn(`docker cp .gitlab-ci-local/scripts/. ${this._containerId}:/gcl-scripts/`, cwd);
        }

        const cp = childProcess.spawn(this._containerId ? `docker start --attach -i ${this._containerId}` : "bash", {
            cwd,
            shell: "bash",
            stdio: ["pipe", "pipe", "pipe"],
            env: this.imageName ? {...process.env} : {...this.expandedVariables, ...reportsDotenvVariables, ...process.env},
        });

        const outFunc = (e: any, stream: (txt: string) => void, colorize: (str: string) => string) => {
            this.refreshLongRunningSilentTimeout(writeStreams);
            for (const line of `${e}`.split(/\r?\n/)) {
                if (line.length === 0) {
                    continue;
                }

                stream(`${this.chalkJobName} `);
                if (!line.startsWith("\u001b[32m$")) {
                    stream(`${colorize(">")} `);
                }
                stream(`${line}\n`);
                fs.appendFileSync(outputFilesPath, `${line}\n`);
            }
        };

        const exitCode = await new Promise<number>((resolve, reject) => {
            cp.stdout.on("data", (e) => outFunc(e, writeStreams.stdout.bind(writeStreams), (s) => chalk`{greenBright ${s}}`));
            cp.stderr.on("data", (e) => outFunc(e, writeStreams.stderr.bind(writeStreams), (s) => chalk`{redBright ${s}}`));

            cp.on("exit", (code) => setTimeout(() => resolve(code ?? 0), 10));
            cp.on("error", (err) => setTimeout(() => reject(err), 10));

            if (this.imageName) {
                cp.stdin.end(`/gcl-scripts/${safeJobName}`);
            } else {
                cp.stdin.end(`./.gitlab-ci-local/scripts/${safeJobName}`);
            }
        });

        if (exitCode == 0) {
            await this.copyCacheOut(writeStreams);
            await this.copyArtifactsOut(writeStreams);
        }

        return exitCode;
    }

    private async pullImage(writeStreams: WriteStreams, imageToPull: string) {
        const time = process.hrtime();
        let pullCmd = "";
        pullCmd += `docker image ls --format '{{.Repository}}:{{.Tag}}' | grep -E '^${imageToPull}$'\n`;
        pullCmd += "if [ \"$?\" -ne 0 ]; then\n";
        pullCmd += `\techo "Pulling ${imageToPull}"\n`;
        pullCmd += `\tdocker pull ${imageToPull}\n`;
        pullCmd += "fi\n";
        await Utils.spawn(pullCmd, this.argv.cwd);
        this.refreshLongRunningSilentTimeout(writeStreams);
        const endTime = process.hrtime(time);
        writeStreams.stdout(chalk`${this.chalkJobName} {magentaBright pulled} ${imageToPull} in {magenta ${prettyHrtime(endTime)}}\n`);
    }

    private async initProducerReportsDotenvVariables(writeStreams: WriteStreams) {
        const cwd = this.argv.cwd;
        const producers = this.producers;
        let producerReportsEnvs = {};
        for (const producer of producers ?? []) {
            if (producer.dotenv === null) continue;

            const safeProducerName = Utils.getSafeJobName(producer.name);
            let dotenvFile;
            if (!this.argv.shellIsolation && !this.imageName) {
                dotenvFile = `${cwd}/${producer.dotenv}`;
            } else {
                dotenvFile = `${cwd}/.gitlab-ci-local/artifacts/${safeProducerName}/.gitlab-ci-reports/dotenv/${producer.dotenv}`;
            }
            if (await fs.pathExists(dotenvFile)) {
                const producerReportEnv = dotenv.parse(await fs.readFile(dotenvFile));
                producerReportsEnvs = {...producerReportsEnvs, ...producerReportEnv};
            } else {
                writeStreams.stderr(chalk`${this.chalkJobName} {yellow '${producer.dotenv}' produced by '${producer.name}' could not be found}\n`);
            }

        }
        return producerReportsEnvs;
    }

    private async copyCacheIn(writeStreams: WriteStreams) {
        if (this.argv.mountCache && this.imageName) return;
        if ((!this.imageName && !this.argv.shellIsolation) || this.cache.length === 0) return;

        const cwd = this.argv.cwd;

        for (const c of this.cache) {
            if (!["pull", "pull-push"].includes(c.policy)) return;

            const time = process.hrtime();
            const cacheName = await c.getUniqueCacheName(cwd, this.expandedVariables);
            const cacheFolder = `${cwd}/.gitlab-ci-local/cache/${cacheName}`;
            if (!await fs.pathExists(cacheFolder)) {
                continue;
            }

            await Mutex.exclusive(cacheName, async() => {
                await this.copyIn(cacheFolder);
            });
            const endTime = process.hrtime(time);
            writeStreams.stdout(chalk`${this.chalkJobName} {magentaBright imported cache '${cacheName}'} in {magenta ${prettyHrtime(endTime)}}\n`);
        }
    }

    private async copyArtifactsIn(writeStreams: WriteStreams) {
        if ((!this.imageName && !this.argv.shellIsolation) || (this.producers ?? []).length === 0) return;

        const cwd = this.argv.cwd;
        const time = process.hrtime();
        const promises = [];
        for (const producer of this.producers ?? []) {
            const producerSafeName = Utils.getSafeJobName(producer.name);
            const artifactFolder = `${cwd}/.gitlab-ci-local/artifacts/${producerSafeName}`;
            if (!await fs.pathExists(artifactFolder)) {
                await fs.mkdirp(artifactFolder);
            }

            const readdir = await fs.readdir(artifactFolder);
            if (readdir.length === 0) {
                writeStreams.stderr(chalk`${this.chalkJobName} {yellow artifacts from {blueBright ${producerSafeName}} was empty}\n`);
            }

            promises.push(this.copyIn(artifactFolder));
        }
        await Promise.all(promises);
        const endTime = process.hrtime(time);
        writeStreams.stdout(chalk`${this.chalkJobName} {magentaBright imported artifacts} in {magenta ${prettyHrtime(endTime)}}\n`);
    }

    copyIn(source: string) {
        const safeJobName = this.safeJobName;
        if (!this.imageName && this.argv.shellIsolation) {
            return Utils.spawn(`rsync -a ${source}/. ${this.argv.cwd}/.gitlab-ci-local/builds/${safeJobName}`);
        }
        return Utils.spawn(`docker cp ${source}/. ${this._containerId}:/builds/${safeJobName}`);
    }

    private async copyCacheOut(writeStreams: WriteStreams) {
        if (this.argv.mountCache && this.imageName) return;
        if ((!this.imageName && !this.argv.shellIsolation) || this.cache.length === 0) return;

        const cwd = this.argv.cwd;

        let time, endTime;
        for (const c of this.cache) {
            if (!["push", "pull-push"].includes(c.policy)) return;
            const cacheName = await c.getUniqueCacheName(cwd, this.expandedVariables);
            for (const path of c.paths) {
                time = process.hrtime();
                const expandedPath = Utils.expandText(path, this.expandedVariables);
                let cmd = "shopt -s globstar nullglob dotglob\n";
                cmd += `mkdir -p ../../cache/${cacheName}\n`;
                cmd += `rsync -Ra ${expandedPath} ../../cache/${cacheName}/. || true\n`;

                await Mutex.exclusive(cacheName, async() => {
                    await this.copyOut(cmd, "cache", []);
                });
                endTime = process.hrtime(time);

                const readdir = await fs.readdir(`${this.argv.cwd}/.gitlab-ci-local/cache/${cacheName}`);
                if (readdir.length === 0) {
                    writeStreams.stdout(chalk`${this.chalkJobName} {yellow !! no cache was copied for ${path} !!}\n`);
                } else {
                    writeStreams.stdout(chalk`${this.chalkJobName} {magentaBright exported cache ${expandedPath} '${cacheName}'} in {magenta ${prettyHrtime(endTime)}}\n`);
                }
            }
        }
    }

    private async copyArtifactsOut(writeStreams: WriteStreams) {
        const safeJobName = this.safeJobName;
        const cwd = this.argv.cwd;

        if (!this.argv.shellIsolation && !this.imageName || !this.artifacts) return;

        let time, endTime;
        let cpCmd = "shopt -s globstar nullglob dotglob\n";
        cpCmd += `mkdir -p ../../artifacts/${safeJobName}\n`;
        for (const artifactPath of this.artifacts?.paths ?? []) {
            const expandedPath = Utils.expandText(artifactPath, this.expandedVariables);
            cpCmd += `rsync -Ra ${expandedPath} ../../artifacts/${safeJobName}/. || true\n`;
        }

        for (const artifactExcludePath of this.artifacts?.exclude ?? []) {
            const expandedPath = Utils.expandText(artifactExcludePath, this.expandedVariables);
            cpCmd += `ls -1d '../../artifacts/${safeJobName}/${expandedPath}' | xargs -n1 rm -rf || true\n`;
        }

        const reportDotenv = this.artifacts.reports?.dotenv ?? null;
        if (reportDotenv != null) {
            cpCmd += `mkdir -p ../../artifacts/${safeJobName}/.gitlab-ci-reports/dotenv\n`;
            cpCmd += `rsync -Ra ${reportDotenv} ../../artifacts/${safeJobName}/.gitlab-ci-reports/dotenv/.\n`;
        }

        time = process.hrtime();
        const dockerCmdExtras = this.argv.mountCache ? [await this.mountCacheCmd(this.safeJobName, writeStreams)] : [];
        await this.copyOut(cpCmd, "artifacts", dockerCmdExtras);
        endTime = process.hrtime(time);

        const readdir = await fs.readdir(`${cwd}/.gitlab-ci-local/artifacts/${safeJobName}`);
        if (readdir.length === 0) {
            writeStreams.stdout(chalk`${this.chalkJobName} {yellow !! no artifacts was copied !!}\n`);
        } else {
            writeStreams.stdout(chalk`${this.chalkJobName} {magentaBright exported artifacts} in {magenta ${prettyHrtime(endTime)}}\n`);
        }

        if (this.artifactsToSource) {
            time = process.hrtime();
            await Utils.spawn(`rsync --exclude=/.gitlab-ci-reports/ -a ${cwd}/.gitlab-ci-local/artifacts/${safeJobName}/. ${cwd}`);
            if (reportDotenv != null) {
                await Utils.spawn(`rsync -a ${cwd}/.gitlab-ci-local/artifacts/${safeJobName}/.gitlab-ci-reports/dotenv/. ${cwd}`);
            }
            endTime = process.hrtime(time);
            writeStreams.stdout(chalk`${this.chalkJobName} {magentaBright copied artifacts to cwd} in {magenta ${prettyHrtime(endTime)}}\n`);
        }
    }

    private async copyOut(cmd: string, type: "artifacts" | "cache", dockerCmdExtras: string[]) {
        const safeJobName = this.safeJobName;
        const buildVolumeName = this.buildVolumeName;
        const cwd = this.argv.cwd;

        await fs.mkdirp(`${cwd}/.gitlab-ci-local/${type}`);

        if (this.imageName) {
            const {stdout: cid} = await Utils.spawn(`docker create -i ${dockerCmdExtras.join(" ")} -v ${buildVolumeName}:/builds/${safeJobName}/ -w /builds/${safeJobName}/ firecow/gitlab-ci-local-util bash -c "${cmd}"`, cwd);
            const containerId = cid.replace(/\r?\n/g, "");
            this._containersToClean.push(containerId);
            await Utils.spawn(`docker start ${containerId} --attach`);
            await Utils.spawn(`docker cp ${containerId}:/${type}/. .gitlab-ci-local/${type}/.`, cwd);
        } else if (this.argv.shellIsolation) {
            await Utils.spawn(`bash -eo pipefail -c "${cmd}"`, `${cwd}/.gitlab-ci-local/builds/${safeJobName}`);
        }
    }

    private refreshLongRunningSilentTimeout(writeStreams: WriteStreams) {
        clearTimeout(this._longRunningSilentTimeout);
        this._longRunningSilentTimeout = setTimeout(() => {
            writeStreams.stdout(chalk`${this.chalkJobName} {grey > still running...}\n`);
            this.refreshLongRunningSilentTimeout(writeStreams);
        }, 10000);
    }

    private getExitedString(startTime: [number, number], code: number, warning = false, prependString = "") {
        const finishedStr = this.getFinishedString(startTime);
        if (warning) {
            return chalk`${finishedStr} {black.bgYellowBright  WARN ${code.toString()} }${prependString}`;
        }

        return chalk`${finishedStr} {black.bgRed  FAIL ${code.toString()} } ${prependString}`;
    }

    private getFinishedString(startTime: [number, number]) {
        const endTime = process.hrtime(startTime);
        const timeStr = prettyHrtime(endTime);
        return chalk`${this.chalkJobName} {magentaBright finished} in {magenta ${timeStr}}`;
    }

    private async createDockerNetwork(networkName: string) {
        const {stdout: networkId} = await Utils.spawn(`docker network create ${networkName}`);
        this._serviceNetworkId = networkId.replace(/\r?\n/g, "");
    }

<<<<<<< HEAD
    private async startService(writeStreams: WriteStreams, service: Service) {
        const cwd = this.argv.cwd;
        let dockerCmd = `docker run -d --network gitlab-ci-local-${this.jobId} `;
=======
    private async startService(writeStreams: WriteStreams, service: Service, privileged: boolean) {
        let dockerCmd = `docker create -u 0:0 -i --network gitlab-ci-local-${this.jobId} `;

        this.refreshLongRunningSilentTimeout(writeStreams);
>>>>>>> 2d951b51

        if (this.argv.privileged) {
            dockerCmd += "--privileged ";
        }

        const serviceAlias = service.getAlias(this.expandedVariables);
        const serviceName = service.getName(this.expandedVariables);
        const serviceNameWithoutVersion = serviceName.replace(/(.*)(:.*)/, "$1");
        const aliases = new Set<string>();
        aliases.add(serviceNameWithoutVersion.replace("/", "-"));
        aliases.add(serviceNameWithoutVersion.replace("/", "__"));
        if (serviceAlias) {
            aliases.add(serviceAlias);
        }

        for(const alias of aliases) {
            dockerCmd += `--network-alias=${alias} `;
        }

        for (const [key, value] of Object.entries(this.expandedVariables)) {
            dockerCmd += `-e ${key}='${String(value).trim()}' `;
        }

        (service.getEntrypoint() ?? []).forEach((e) => {
            dockerCmd += `--entrypoint "${e}" `;
        });

        dockerCmd += `${serviceName} `;

        (service.getCommand() ?? []).forEach((e) => dockerCmd += `"${e}" `);

        const time = process.hrtime();
<<<<<<< HEAD
        const {stdout: containerId} = await Utils.spawn(dockerCmd, cwd);
        this._containersToClean.push(containerId.replace(/\r?\n/g, ""));
        this.refreshLongRunningSilentTimeout(writeStreams);
=======
        const {stdout} = await Utils.spawn(dockerCmd, this.cwd);
        const containerId = stdout.replace(/\r?\n/g, "");
        this._containersToClean.push(containerId);

        // Copy file variables into service container.
        const fileVariablesFolder = `/tmp/gitlab-ci-local-file-variables-${this.gitData.CI_PROJECT_PATH_SLUG}/`;
        if (await fs.pathExists(fileVariablesFolder)) {
            await Utils.spawn(`docker cp ${fileVariablesFolder} ${containerId}:${fileVariablesFolder}/`, this.cwd);
            this.refreshLongRunningSilentTimeout(writeStreams);
        }

        await Utils.spawn(`docker start ${containerId}`);

>>>>>>> 2d951b51
        const endTime = process.hrtime(time);
        writeStreams.stdout(chalk`${this.chalkJobName} {magentaBright started service image: ${serviceName} with aliases: ${Array.from(aliases).join(", ")}} in {magenta ${prettyHrtime(endTime)}}\n`);

        return containerId;
    }

    private async serviceHealthCheck(writeStreams: WriteStreams, service: Service, containerId: string) {
        const cwd = this.argv.cwd;
        const dockerInspectCmd = `docker image inspect ${service.getName(this.expandedVariables)}`;
        const {stdout} = await Utils.spawn(dockerInspectCmd, cwd);
        const imageInspect = JSON.parse(stdout);

        // Copied from the startService block. Important thing is that the aliases match
        const serviceAlias = service.getAlias(this.expandedVariables);
        const serviceName = service.getName(this.expandedVariables);
        const serviceNameWithoutVersion = serviceName.replace(/(.*)(:.*)/, "$1");
        const aliases = [serviceNameWithoutVersion.replace("/", "-"), serviceNameWithoutVersion.replace("/", "__")];
        if (serviceAlias) {
            aliases.push(serviceAlias);
        }

        if ((imageInspect[0]?.ContainerConfig?.ExposedPorts ?? null) === null) {
            writeStreams.stderr(chalk`${this.chalkJobName} {yellow Could not find exposed tcp ports ${service.getName(this.expandedVariables)}}\n`);
            const {output} = await Utils.spawn(`docker logs ${containerId}`);
            output.split(/\r?\n/g).slice(0, -1).forEach(line => writeStreams.stderr(chalk`${this.chalkJobName} {cyan >} ${line}\n`));
            return ;
        }

        // Iterate over each port defined in the image, and try to connect to the alias
        for(const port of Object.keys(imageInspect[0].ContainerConfig.ExposedPorts)) {
            if(port.endsWith("/tcp")) {
                const portNum = parseInt(port.replace("/tcp", ""));

                let dockerCmd = `docker run -d --network gitlab-ci-local-${this.jobId} `;

                dockerCmd += ` willwill/wait-for-it "${aliases[0]}:${portNum}" -t 30`;
                const time = process.hrtime();
                const {status: result, stdout} = await Utils.spawn(dockerCmd, cwd);
                this._containersToClean.push(stdout.replace(/\r?\n/g, ""));
                const endTime = process.hrtime(time);
                if(result == 0){
                    writeStreams.stdout(chalk`${this.chalkJobName} {greenBright service image: ${serviceName} healthcheck passed: ${aliases[0]}:${portNum}} in {green ${prettyHrtime(endTime)}}\n`);
                }else{
                    writeStreams.stdout(chalk`${this.chalkJobName} {redBright service image: ${serviceName} healthcheck failed: ${aliases[0]}:${portNum}} in {red ${prettyHrtime(endTime)}}\n`);
                }
            }
        }
    }
}<|MERGE_RESOLUTION|>--- conflicted
+++ resolved
@@ -848,16 +848,10 @@
         this._serviceNetworkId = networkId.replace(/\r?\n/g, "");
     }
 
-<<<<<<< HEAD
-    private async startService(writeStreams: WriteStreams, service: Service) {
+    private async startService(writeStreams: WriteStreams, service: Service, privileged: boolean) {
         const cwd = this.argv.cwd;
-        let dockerCmd = `docker run -d --network gitlab-ci-local-${this.jobId} `;
-=======
-    private async startService(writeStreams: WriteStreams, service: Service, privileged: boolean) {
         let dockerCmd = `docker create -u 0:0 -i --network gitlab-ci-local-${this.jobId} `;
-
         this.refreshLongRunningSilentTimeout(writeStreams);
->>>>>>> 2d951b51
 
         if (this.argv.privileged) {
             dockerCmd += "--privileged ";
@@ -890,11 +884,6 @@
         (service.getCommand() ?? []).forEach((e) => dockerCmd += `"${e}" `);
 
         const time = process.hrtime();
-<<<<<<< HEAD
-        const {stdout: containerId} = await Utils.spawn(dockerCmd, cwd);
-        this._containersToClean.push(containerId.replace(/\r?\n/g, ""));
-        this.refreshLongRunningSilentTimeout(writeStreams);
-=======
         const {stdout} = await Utils.spawn(dockerCmd, this.cwd);
         const containerId = stdout.replace(/\r?\n/g, "");
         this._containersToClean.push(containerId);
@@ -908,7 +897,6 @@
 
         await Utils.spawn(`docker start ${containerId}`);
 
->>>>>>> 2d951b51
         const endTime = process.hrtime(time);
         writeStreams.stdout(chalk`${this.chalkJobName} {magentaBright started service image: ${serviceName} with aliases: ${Array.from(aliases).join(", ")}} in {magenta ${prettyHrtime(endTime)}}\n`);
 
