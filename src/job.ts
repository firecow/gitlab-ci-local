import chalk from "chalk";
import * as dotenv from "dotenv";
import * as childProcess from "child_process";
import * as fs from "fs-extra";
import prettyHrtime from "pretty-hrtime";
import camelCase from "camelcase";
import {ExitError} from "./types/exit-error";
import {Utils} from "./utils";
import {JobOptions} from "./types/job-options";
import {WriteStreams} from "./types/write-streams";
import {Service} from "./service";
import {GitData} from "./git-data";
import {assert} from "./asserts";
import {CacheEntry} from "./cache-entry";
import {Mutex} from "./mutex";

export class Job {

    static readonly illegalJobNames = [
        "include", "local_configuration", "image", "services",
        "stages", "pages", "types", "before_script", "default",
        "after_script", "variables", "cache", "workflow",
    ];

    readonly name: string;
    readonly jobNamePad: number;
    readonly dependencies: string[] | null;
    readonly environment?: { name: string; url: string | null };
    readonly jobId: number;
    readonly cwd: string;
    readonly rules?: { if: string; when: string; allow_failure: boolean }[];
    readonly expandedVariables: { [key: string]: string };
    readonly allowFailure: boolean;
    readonly when: string;
    readonly pipelineIid: number;
    readonly gitData: GitData;
    readonly shellIsolation: boolean;
    readonly mountCache: boolean;

    private _prescriptsExitCode: number | null = null;
    private _afterScriptsExitCode = 0;
    private _coveragePercent: string | null = null;
    private _running = false;
    private _containerId: string | null = null;
    private _serviceNetworkId: string | null = null;
    private _containerVolumeNames: string[] = [];
    private _longRunningSilentTimeout: NodeJS.Timeout = -1 as any;
    private _producers: { name: string; dotenv: string | null }[] | null = null;

    private _containersToClean: string[] = [];

    private readonly jobData: any;
    private readonly writeStreams: WriteStreams;
    private readonly extraHosts: string[];
    private readonly volumes: string[];

    constructor(opt: JobOptions) {
        const jobData = opt.data;
        const gitData = opt.gitData;
        const globals = opt.globals;
        const variablesFromFiles = opt.variablesFromFiles;
        const cliVariables = opt.cliVariables;

        this.mountCache = opt.mountCache;
        this.extraHosts = opt.extraHosts;
        this.volumes = opt.volumes;
        this.writeStreams = opt.writeStreams;
        this.jobNamePad = opt.namePad;
        this.gitData = opt.gitData;
        this.name = opt.name;
        this.cwd = opt.cwd;
        this.jobId = Math.floor(Math.random() * 1000000);
        this.jobData = opt.data;
        this.pipelineIid = opt.pipelineIid;
        this.shellIsolation = opt.shellIsolation;

        this.when = jobData.when || "on_success";
        this.allowFailure = jobData.allow_failure ?? false;
        this.dependencies = jobData.dependencies || null;
        this.rules = jobData.rules || null;
        this.environment = typeof jobData.environment === "string" ? {name: jobData.environment} : jobData.environment;

        let CI_PROJECT_DIR = `${this.cwd}`;
        if (this.imageName) {
            CI_PROJECT_DIR = `/builds/${this.safeJobName}`;
        } else if (this.shellIsolation) {
            CI_PROJECT_DIR = `${this.cwd}/.gitlab-ci-local/builds/${this.safeJobName}`;
        }

        const predefinedVariables = {
            GITLAB_USER_LOGIN: gitData.user["GITLAB_USER_LOGIN"],
            GITLAB_USER_EMAIL: gitData.user["GITLAB_USER_EMAIL"],
            GITLAB_USER_NAME: gitData.user["GITLAB_USER_NAME"],
            GITLAB_USER_ID: gitData.user["GITLAB_USER_ID"],
            CI_COMMIT_SHORT_SHA: gitData.commit.SHORT_SHA, // Changes
            CI_COMMIT_SHA: gitData.commit.SHA,
            CI_PROJECT_DIR,
            CI_PROJECT_NAME: gitData.remote.project,
            CI_PROJECT_TITLE: `${camelCase(gitData.remote.project)}`,
            CI_PROJECT_PATH: gitData.CI_PROJECT_PATH,
            CI_PROJECT_PATH_SLUG: gitData.CI_PROJECT_PATH_SLUG,
            CI_PROJECT_NAMESPACE: `${gitData.remote.group}`,
            CI_PROJECT_VISIBILITY: "internal",
            CI_PROJECT_ID: "1217",
            CI_COMMIT_REF_PROTECTED: "false",
            CI_COMMIT_BRANCH: gitData.commit.REF_NAME, // Not available in merge request or tag pipelines
            CI_COMMIT_REF_NAME: gitData.commit.REF_NAME, // Tag or branch name
            CI_COMMIT_REF_SLUG: gitData.commit.REF_NAME.replace(/[^a-z0-9]+/ig, "-").replace(/^-/, "").replace(/-$/, "").slice(0, 63).toLowerCase(),
            CI_COMMIT_TITLE: "Commit Title", // First line of commit message.
            CI_COMMIT_MESSAGE: "Commit Title\nMore commit text", // Full commit message
            CI_COMMIT_DESCRIPTION: "More commit text",
            CI_PIPELINE_SOURCE: "push",
            CI_JOB_ID: `${this.jobId}`,
            CI_PIPELINE_ID: `${this.pipelineIid + 1000}`,
            CI_PIPELINE_IID: `${this.pipelineIid}`,
            CI_SERVER_HOST: `${gitData.remote.host}`,
            CI_SERVER_PORT: `${gitData.remote.port}`,
            CI_SERVER_URL: `https://${gitData.remote.host}:443`,
            CI_SERVER_PROTOCOL: "https",
            CI_API_V4_URL: `https://${gitData.remote.host}/api/v4`,
            CI_PROJECT_URL: `https://${gitData.remote.host}/${gitData.remote.group}/${gitData.remote.project}`,
            CI_JOB_URL: `https://${gitData.remote.host}/${gitData.remote.group}/${gitData.remote.project}/-/jobs/${this.jobId}`, // Changes on rerun.
            CI_PIPELINE_URL: `https://${gitData.remote.host}/${gitData.remote.group}/${gitData.remote.project}/pipelines/${this.pipelineIid}`,
            CI_JOB_NAME: `${this.name}`,
            CI_JOB_STAGE: `${this.stage}`,
            CI_REGISTRY: gitData.CI_REGISTRY,
            CI_REGISTRY_IMAGE: gitData.CI_REGISTRY_IMAGE,
            GITLAB_CI: "false",
        };

        // Create expanded variables
        const envs = {...predefinedVariables, ...globals.variables || {}, ...jobData.variables || {}, ...variablesFromFiles, ...cliVariables};
        const expandedGlobalVariables = Utils.expandVariables(globals.variables || {}, envs);
        const expandedJobVariables = Utils.expandVariables(jobData.variables || {}, envs);
        this.expandedVariables = {...predefinedVariables, ...expandedGlobalVariables, ...expandedJobVariables, ...variablesFromFiles, ...cliVariables};

        // Set {when, allowFailure} based on rules result
        if (this.rules) {
            const ruleResult = Utils.getRulesResult(this.rules, this.expandedVariables);
            this.when = ruleResult.when;
            this.allowFailure = ruleResult.allowFailure;
        }

        if (this.interactive && (this.when !== "manual" || this.imageName !== null)) {
            throw new ExitError(`${this.chalkJobName} @Interactive decorator cannot have image: and must be when:manual`);
        }

        if (this.injectSSHAgent && this.imageName === null) {
            throw new ExitError(`${this.chalkJobName} @InjectSSHAgent can only be used with image:`);
        }

<<<<<<< HEAD
        if (this.imageName && this.mountCache) {
            for (const c of this.cache) {
                c.paths.forEach((p) => {
                    const path = Utils.expandText(p, this.expandedVariables);
                    if (path.includes("*")) {
                        throw new ExitError(`${this.name} cannot have * in cache paths, when --mount-cache is enabled`);
                    }
                });
            }
=======
    static async getUniqueCacheName(cwd: string, cacheEntry: { key: string | { files: string[] }; paths: string[] }, expandedVariables: { [key: string]: string }) {
        if (typeof cacheEntry.key === "string" || cacheEntry.key == null) {
            return Utils.expandText(cacheEntry.key ?? "default");
>>>>>>> 077ce0f7
        }
    }

    get artifactsToSource() {
        return this.jobData["artifactsToSource"] == null ? true : this.jobData["artifactsToSource"];
    }

    get chalkJobName() {
        return chalk`{blueBright ${this.name.padEnd(this.jobNamePad)}}`;
    }

    get safeJobName() {
        return Utils.getSafeJobName(this.name);
    }

    get needs(): {job: string; artifacts: boolean}[] | null {
        const needs = this.jobData["needs"];
        if (!needs) return null;
        const list: {job: string; artifacts: boolean}[] = [];
        needs.forEach((need: any) => {
            list.push({
                job: typeof need === "string" ? need : need.job,
                artifacts: typeof need === "string" ? true : need.artifacts,
            });
        });
        return list;
    }

    get cache(): CacheEntry[] {
        let cacheData = this.jobData["cache"];
        const cacheList: CacheEntry[] = [];
        if (!cacheData) return [];

        cacheData = Array.isArray(cacheData) ? cacheData : [cacheData];
        cacheData.forEach((c: any) => {
            const key = c["key"];
            const policy = c["policy"] ?? "pull-push";
            if (!["pull", "push", "pull-push"].includes(policy)) {
                throw new ExitError("cache policy is not 'pull', 'push' or 'pull-push'");
            }
            const paths = c["paths"] ?? [];
            cacheList.push(new CacheEntry(key, paths, policy));
        });
        return cacheList;
    }

    get buildVolumeName(): string {
        return `gcl-${this.safeJobName}-${this.jobId}-build`;
    }

    get tmpVolumeName(): string {
        return `gcl-${this.safeJobName}-${this.jobId}-tmp`;
    }

    get imageName(): string | null {
        const image = this.jobData["image"];
        if (!image) {
            return null;
        }

        const imageName = Utils.expandText(image.name, this.expandedVariables);
        return imageName.includes(":") ? imageName : `${imageName}:latest`;
    }

    get imageEntrypoint(): string[] | null {
        const image = this.jobData["image"];

        if (!image || !image.entrypoint) {
            return null;
        }
        if (typeof image.entrypoint !== "object") {
            throw new ExitError("image:entrypoint must be an array");
        }
        return image.entrypoint;
    }

    get services(): Service[] {
        return this.jobData["services"];
    }

    get producers(): { name: string; dotenv: string | null }[] | null {
        return this._producers;
    }

    set producers(producers: { name: string; dotenv: string | null }[] | null) {
        assert(this._producers == null, "this._producers can only be set once");
        this._producers = producers;
    }

    get stage(): string {
        return this.jobData["stage"] || "test";
    }

    get interactive(): boolean {
        return this.jobData["interactive"] || false;
    }

    get injectSSHAgent(): boolean {
        return this.jobData["injectSSHAgent"] || false;
    }

    get description(): string {
        return this.jobData["description"] ?? "";
    }

    get artifacts(): { paths?: string[]; exclude?: string[]; reports?: { dotenv?: string } }|null {
        return this.jobData["artifacts"];
    }

    get beforeScripts(): string[] {
        return this.jobData["before_script"] || [];
    }

    get afterScripts(): string[] {
        return this.jobData["after_script"] || [];
    }

    get scripts(): string[] {
        return this.jobData["script"];
    }

    get preScriptsExitCode() {
        return this._prescriptsExitCode;
    }

    get afterScriptsExitCode() {
        return this._afterScriptsExitCode;
    }

    get running() {
        return this._running;
    }

    get started() {
        return this._running || this._prescriptsExitCode !== null;
    }

    get finished() {
        return !this._running && this._prescriptsExitCode !== null;
    }

    get coveragePercent(): string | null {
        return this._coveragePercent;
    }

    async start(privileged: boolean): Promise<void> {
        const startTime = process.hrtime();
        const writeStreams = this.writeStreams;
        const safeJobname = this.safeJobName;

        this._running = true;

        await fs.ensureFile(`${this.cwd}/.gitlab-ci-local/output/${safeJobname}.log`);
        await fs.truncate(`${this.cwd}/.gitlab-ci-local/output/${safeJobname}.log`);

        if (!this.interactive) {
            writeStreams.stdout(chalk`${this.chalkJobName} {magentaBright starting} ${this.imageName ?? "shell"} ({yellow ${this.stage}})\n`);
        }

        const prescripts = this.beforeScripts.concat(this.scripts);
        this._prescriptsExitCode = await this.execScripts(prescripts, privileged);
        if (this.afterScripts.length === 0 && this._prescriptsExitCode > 0 && !this.allowFailure) {
            writeStreams.stderr(`${this.getExitedString(startTime, this._prescriptsExitCode, false)}\n`);
            await this.cleanupResources();
            this._running = false;
            return;
        }

        if (this.afterScripts.length === 0 && this._prescriptsExitCode > 0 && this.allowFailure) {
            writeStreams.stderr(`${this.getExitedString(startTime, this._prescriptsExitCode, true)}\n`);
            await this.cleanupResources();
            this._running = false;
            return;
        }

        if (this._prescriptsExitCode > 0 && this.allowFailure) {
            writeStreams.stderr(`${this.getExitedString(startTime, this._prescriptsExitCode, true)}\n`);
        }

        if (this._prescriptsExitCode > 0 && !this.allowFailure) {
            writeStreams.stderr(`${this.getExitedString(startTime, this._prescriptsExitCode, false)}\n`);
        }

        if (this.afterScripts.length > 0) {
            this._afterScriptsExitCode = await this.execScripts(this.afterScripts, privileged);
        }

        if (this._afterScriptsExitCode > 0) {
            writeStreams.stderr(`${this.getExitedString(startTime, this._afterScriptsExitCode, true, " after_script")}\n`);
        }

        writeStreams.stdout(`${this.getFinishedString(startTime)}\n`);

        if (this.jobData.coverage) {
            this._coveragePercent = await Utils.getCoveragePercent(this.cwd, this.jobData.coverage, safeJobname);
        }

        await this.cleanupResources();
        this._running = false;
    }

    async cleanupResources() {
        const writeStreams = this.writeStreams;
        clearTimeout(this._longRunningSilentTimeout);

        for (const id of this._containersToClean) {
            try {
                await Utils.spawn(`docker rm -f ${id}`);
            } catch (e) {
                assert(e instanceof Error, "e is not instanceof Error");
                writeStreams.stderr(chalk`{yellow ${e.message}}`);
            }
        }

        if (this._serviceNetworkId) {
            try {
                await Utils.spawn(`docker network rm ${this._serviceNetworkId}`);
            } catch (e) {
                assert(e instanceof Error, "e is not instanceof Error");
                writeStreams.stderr(chalk`{yellow ${e.message}}`);
            }
        }

        if (this._containerVolumeNames.length > 0) {
            try {
                for (const containerVolume of this._containerVolumeNames) {
                    await Utils.spawn(`docker volume rm ${containerVolume}`);
                }
            } catch (e) {
                assert(e instanceof Error, "e is not instanceof Error");
                writeStreams.stderr(chalk`{yellow ${e.message}}`);
            }
        }
    }

    private generateInjectSSHAgentOptions() {
        if (!this.injectSSHAgent) {
            return "";
        }
        if (process.platform === "darwin" || (process.env.OSTYPE?.match(/^darwin/) ?? null)) {
            return "--env SSH_AUTH_SOCK=/run/host-services/ssh-auth.sock -v /run/host-services/ssh-auth.sock:/run/host-services/ssh-auth.sock";
        }
        return `--env SSH_AUTH_SOCK=${process.env.SSH_AUTH_SOCK} -v ${process.env.SSH_AUTH_SOCK}:${process.env.SSH_AUTH_SOCK}`;
    }

    private generateScriptCommands(scripts: string[]) {
        let cmd = "";
        scripts.forEach((script) => {
            // Print command echo'ed in color
            const split = script.split(/\r?\n/);
            const multilineText = split.length > 1 ? " # collapsed multi-line command" : "";
            const text = split[0]?.replace(/[\\]/g, "\\\\").replace(/["]/g, "\\\"").replace(/[$]/g, "\\$");
            cmd += chalk`echo "{green $ ${text}${multilineText}}"\n`;

            // Execute actual script
            cmd += `${script}\n`;
        });
        return cmd;
    }

    private async mountCacheCmd(safeJobName: string, writeStreams: WriteStreams) {
        if (this.imageName && !this.mountCache) return "";

        let cmd = "";
        for (const c of this.cache) {
            const uniqueCacheName = await c.getUniqueCacheName(this.cwd, this.expandedVariables);
            c.paths.forEach((p) => {
                const path = Utils.expandText(p, this.expandedVariables);
                writeStreams.stdout(chalk`${this.chalkJobName} {magentaBright mounting cache} for path ${path}\n`);
                const cacheMount = `gcl-${this.expandedVariables.CI_PROJECT_PATH_SLUG}-${uniqueCacheName}`;
                cmd += `-v ${cacheMount}:/builds/${safeJobName}/${path} `;
            });
        }
        return cmd;
    }

    private async execScripts(scripts: string[], privileged: boolean): Promise<number> {
        const safeJobName = this.safeJobName;
        const outputFilesPath = `${this.cwd}/.gitlab-ci-local/output/${safeJobName}.log`;
        const buildVolumeName = this.buildVolumeName;
        const tmpVolumeName = this.tmpVolumeName;
        const writeStreams = this.writeStreams;
        const reportsDotenvVariables = await this.initProducerReportsDotenvVariables(writeStreams);
        let time;
        let endTime;

        if (scripts.length === 0 || scripts[0] == null) {
            return 0;
        }

        // Copy git tracked files to build folder if shell isolation enabled.
        if (!this.imageName && this.shellIsolation) {
            await Utils.rsyncTrackedFiles(this.cwd, `${safeJobName}`);
        }

        if (this.interactive) {
            const iCmd = this.generateScriptCommands(scripts);
            const interactiveCp = childProcess.spawn(iCmd, {
                shell: "bash",
                stdio: ["inherit", "inherit", "inherit"],
                cwd: this.cwd,
                env: {...this.expandedVariables, ...process.env},
            });
            return new Promise<number>((resolve, reject) => {
                interactiveCp.on("exit", (code) => resolve(code ?? 0));
                interactiveCp.on("error", (err) => reject(err));
            });
        }

        this.refreshLongRunningSilentTimeout(writeStreams);

        if (this.imageName) {
            await this.pullImage(writeStreams, this.imageName);

            let dockerCmd = "";
            if (privileged) {
                dockerCmd += `docker create --privileged -u 0:0 -i ${this.generateInjectSSHAgentOptions()} `;
            } else {
                dockerCmd += `docker create -u 0:0 -i ${this.generateInjectSSHAgentOptions()} `;
            }
            if (this.services?.length) {
                await this.createDockerNetwork(`gitlab-ci-local-${this.jobId}`);
                dockerCmd += `--network gitlab-ci-local-${this.jobId} `;
                for (const service of this.services) {
                    await this.pullImage(writeStreams, service.getName(this.expandedVariables));
                    await this.startService(writeStreams, service, privileged);
                    await this.serviceHealthCheck(writeStreams, service);
                }
            }

            const volumePromises = [];
            volumePromises.push(Utils.spawn(`docker volume create ${buildVolumeName}`, this.cwd));
            volumePromises.push(Utils.spawn(`docker volume create ${tmpVolumeName}`, this.cwd));
            dockerCmd += `--volume ${buildVolumeName}:/builds/${safeJobName} `;
            dockerCmd += `--volume ${tmpVolumeName}:/tmp/ `;
            this._containerVolumeNames.push(buildVolumeName);
            this._containerVolumeNames.push(tmpVolumeName);
            await Promise.all(volumePromises);

            dockerCmd += `--workdir /builds/${safeJobName} `;

            for (const volume of this.volumes) {
                dockerCmd += `--volume ${volume} `;
            }

            for (const extraHost of this.extraHosts) {
                dockerCmd += `--add-host=${extraHost} `;
            }

            if (this.imageEntrypoint) {
                this.imageEntrypoint.forEach((e) => {
                    dockerCmd += `--entrypoint "${e}" `;
                });
            }

            for (const [key, value] of Object.entries(this.expandedVariables)) {
                dockerCmd += `-e ${key}='${String(value).trim()}' `;
            }
            for (const [key, value] of Object.entries(reportsDotenvVariables)) {
                dockerCmd += `-e ${key}='${String(value).trim()}' `;
            }

            dockerCmd += await this.mountCacheCmd(safeJobName, writeStreams);

            dockerCmd += `${this.imageName} sh -c "\n`;
            dockerCmd += "if [ -x /usr/local/bin/bash ]; then\n";
            dockerCmd += "\texec /usr/local/bin/bash \n";
            dockerCmd += "elif [ -x /usr/bin/bash ]; then\n";
            dockerCmd += "\texec /usr/bin/bash \n";
            dockerCmd += "elif [ -x /bin/bash ]; then\n";
            dockerCmd += "\texec /bin/bash \n";
            dockerCmd += "elif [ -x /usr/local/bin/sh ]; then\n";
            dockerCmd += "\texec /usr/local/bin/sh \n";
            dockerCmd += "elif [ -x /usr/bin/sh ]; then\n";
            dockerCmd += "\texec /usr/bin/sh \n";
            dockerCmd += "elif [ -x /bin/sh ]; then\n";
            dockerCmd += "\texec /bin/sh \n";
            dockerCmd += "elif [ -x /busybox/sh ]; then\n";
            dockerCmd += "\texec /busybox/sh \n";
            dockerCmd += "else\n";
            dockerCmd += "\techo shell not found\n";
            dockerCmd += "\texit 1\n";
            dockerCmd += "fi\n\"";

            const {stdout: containerId} = await Utils.spawn(dockerCmd, this.cwd);
            this._containerId = containerId.replace(/\r?\n/g, "");
            this._containersToClean.push(this._containerId);

            time = process.hrtime();
            // Copy source files into container.
            await Utils.spawn(`docker cp .gitlab-ci-local/builds/.docker/. ${this._containerId}:/builds/${safeJobName}`, this.cwd);
            this.refreshLongRunningSilentTimeout(writeStreams);

            // Copy file variables into container.
            const fileVariablesFolder = `/tmp/gitlab-ci-local-file-variables-${this.gitData.CI_PROJECT_PATH_SLUG}/`;
            if (await fs.pathExists(fileVariablesFolder)) {
                await Utils.spawn(`docker cp ${fileVariablesFolder} ${this._containerId}:${fileVariablesFolder}/`, this.cwd);
                this.refreshLongRunningSilentTimeout(writeStreams);
            }

            endTime = process.hrtime(time);
            writeStreams.stdout(chalk`${this.chalkJobName} {magentaBright copied to container} in {magenta ${prettyHrtime(endTime)}}\n`);
        }

        await this.copyCacheIn(writeStreams);
        await this.copyArtifactsIn(writeStreams);

        if (this.imageName) {
            // Files in docker-executor build folder must be root owned.
            await Utils.spawn(`docker run --rm -w /app/ -v ${buildVolumeName}:/app/ firecow/gitlab-ci-local-util bash -c "chown 0:0 -R . && chmod a+rw -R ."`);
        }

        let cmd = "set -eo pipefail\n";
        cmd += "exec 0< /dev/null\n";

        if (!this.imageName && this.shellIsolation) {
            cmd += `cd .gitlab-ci-local/builds/${safeJobName}/\n`;
        }
        cmd += this.generateScriptCommands(scripts);

        cmd += "exit 0\n";

        await fs.outputFile(`${this.cwd}/.gitlab-ci-local/scripts/${safeJobName}`, cmd, "utf-8");
        await fs.chmod(`${this.cwd}/.gitlab-ci-local/scripts/${safeJobName}`, "0755");

        if (this.imageName) {
            await Utils.spawn(`docker cp .gitlab-ci-local/scripts/. ${this._containerId}:/gcl-scripts/`, this.cwd);
        }

        const cp = childProcess.spawn(this._containerId ? `docker start --attach -i ${this._containerId}` : "bash", {
            shell: "bash",
            stdio: ["pipe", "pipe", "pipe"],
            cwd: this.cwd,
            env: this.imageName ? {...process.env} : {...this.expandedVariables, ...reportsDotenvVariables, ...process.env},
        });

        const outFunc = (e: any, stream: (txt: string) => void, colorize: (str: string) => string) => {
            this.refreshLongRunningSilentTimeout(writeStreams);
            for (const line of `${e}`.split(/\r?\n/)) {
                if (line.length === 0) {
                    continue;
                }

                stream(`${this.chalkJobName} `);
                if (!line.startsWith("\u001b[32m$")) {
                    stream(`${colorize(">")} `);
                }
                stream(`${line}\n`);
                fs.appendFileSync(outputFilesPath, `${line}\n`);
            }
        };

        const exitCode = await new Promise<number>((resolve, reject) => {
            cp.stdout.on("data", (e) => outFunc(e, writeStreams.stdout.bind(writeStreams), (s) => chalk`{greenBright ${s}}`));
            cp.stderr.on("data", (e) => outFunc(e, writeStreams.stderr.bind(writeStreams), (s) => chalk`{redBright ${s}}`));

            cp.on("exit", (code) => setTimeout(() => resolve(code ?? 0), 10));
            cp.on("error", (err) => setTimeout(() => reject(err), 10));

            if (this.imageName) {
                cp.stdin.end(`/gcl-scripts/${safeJobName}`);
            } else {
                cp.stdin.end(`./.gitlab-ci-local/scripts/${safeJobName}`);
            }
        });

        if (exitCode == 0) {
            await this.copyCacheOut(writeStreams);
            await this.copyArtifactsOut(writeStreams);
        }

        return exitCode;
    }

    private async pullImage(writeStreams: WriteStreams, imageToPull: string) {
        const time = process.hrtime();
        let pullCmd = "";
        pullCmd += `docker image ls --format '{{.Repository}}:{{.Tag}}' | grep -E '^${imageToPull}$'\n`;
        pullCmd += "if [ \"$?\" -ne 0 ]; then\n";
        pullCmd += `\techo "Pulling ${imageToPull}"\n`;
        pullCmd += `\tdocker pull ${imageToPull}\n`;
        pullCmd += "fi\n";
        await Utils.spawn(pullCmd, this.cwd);
        this.refreshLongRunningSilentTimeout(writeStreams);
        const endTime = process.hrtime(time);
        writeStreams.stdout(chalk`${this.chalkJobName} {magentaBright pulled} ${imageToPull} in {magenta ${prettyHrtime(endTime)}}\n`);
    }

    private async initProducerReportsDotenvVariables(writeStreams: WriteStreams) {
        const producers = this.producers;
        let producerReportsEnvs = {};
        for (const producer of producers ?? []) {
            if (producer.dotenv === null) continue;

            const safeProducerName = Utils.getSafeJobName(producer.name);
            let dotenvFile;
            if (!this.shellIsolation && !this.imageName) {
                dotenvFile = `${this.cwd}/${producer.dotenv}`;
            } else {
                dotenvFile = `${this.cwd}/.gitlab-ci-local/artifacts/${safeProducerName}/.gitlab-ci-reports/dotenv/${producer.dotenv}`;
            }
            if (await fs.pathExists(dotenvFile)) {
                const producerReportEnv = dotenv.parse(await fs.readFile(dotenvFile));
                producerReportsEnvs = {...producerReportsEnvs, ...producerReportEnv};
            } else {
                writeStreams.stderr(chalk`${this.chalkJobName} {yellow '${producer.dotenv}' produced by '${producer.name}' could not be found}\n`);
            }

        }
        return producerReportsEnvs;
    }

    private async copyCacheIn(writeStreams: WriteStreams) {
        if (this.mountCache && this.imageName) return;
        if ((!this.imageName && !this.shellIsolation) || this.cache.length === 0) return;

        for (const c of this.cache) {
            if (!["pull", "pull-push"].includes(c.policy)) return;

            const time = process.hrtime();
            const cacheName = await c.getUniqueCacheName(this.cwd, this.expandedVariables);
            const cacheFolder = `${this.cwd}/.gitlab-ci-local/cache/${cacheName}`;
            if (!await fs.pathExists(cacheFolder)) {
                continue;
            }

            await Mutex.waitForLock(cacheName);
            await this.copyIn(cacheFolder);
            const endTime = process.hrtime(time);
            writeStreams.stdout(chalk`${this.chalkJobName} {magentaBright imported cache '${cacheName}'} in {magenta ${prettyHrtime(endTime)}}\n`);
        }
    }

    private async copyArtifactsIn(writeStreams: WriteStreams) {
        if ((!this.imageName && !this.shellIsolation) || (this.producers ?? []).length === 0) return;

        const time = process.hrtime();
        const promises = [];
        for (const producer of this.producers ?? []) {
            const producerSafeName = Utils.getSafeJobName(producer.name);
            const artifactFolder = `${this.cwd}/.gitlab-ci-local/artifacts/${producerSafeName}`;
            if (!await fs.pathExists(artifactFolder)) {
                throw new ExitError(`${artifactFolder} doesn't exist, did you forget --needs`);
            }
            promises.push(this.copyIn(artifactFolder));
        }
        await Promise.all(promises);
        const endTime = process.hrtime(time);
        writeStreams.stdout(chalk`${this.chalkJobName} {magentaBright imported artifacts} in {magenta ${prettyHrtime(endTime)}}\n`);
    }

    copyIn(source: string) {
        const safeJobName = this.safeJobName;
        if (!this.imageName && this.shellIsolation) {
            return Utils.spawn(`rsync -a ${source}/. ${this.cwd}/.gitlab-ci-local/builds/${safeJobName}`);
        }
        return Utils.spawn(`docker cp ${source}/. ${this._containerId}:/builds/${safeJobName}`);
    }

    private async copyCacheOut(writeStreams: WriteStreams) {
        if (this.mountCache && this.imageName) return;
        if ((!this.imageName && !this.shellIsolation) || this.cache.length === 0) return;

        let time, endTime;
        for (const c of this.cache) {
            if (!["push", "pull-push"].includes(c.policy)) return;
            const cacheName = await c.getUniqueCacheName(this.cwd, this.expandedVariables);
            for (const path of c.paths) {
                time = process.hrtime();
                const expandedPath = Utils.expandText(path, this.expandedVariables);
                let cmd = "shopt -s globstar nullglob dotglob\n";
                cmd += `mkdir -p ../../cache/${cacheName}\n`;
                cmd += `rsync -Ra ${expandedPath} ../../cache/${cacheName}/. || true\n`;

                await Mutex.exclusive(cacheName, async() => {
                    await this.copyOut(cmd, "cache", []);
                });
                endTime = process.hrtime(time);

                const readdir = await fs.readdir(`${this.cwd}/.gitlab-ci-local/cache/${cacheName}`);
                if (readdir.length === 0) {
                    writeStreams.stdout(chalk`${this.chalkJobName} {yellow !! no cache was copied for ${path} !!}\n`);
                } else {
                    writeStreams.stdout(chalk`${this.chalkJobName} {magentaBright exported cache ${expandedPath} '${cacheName}'} in {magenta ${prettyHrtime(endTime)}}\n`);
                }
            }
        }
    }

    private async copyArtifactsOut(writeStreams: WriteStreams) {
        const safeJobName = this.safeJobName;

        if (!this.shellIsolation && !this.imageName || !this.artifacts) return;

        let time, endTime;
        let cpCmd = "shopt -s globstar nullglob dotglob\n";
        cpCmd += `mkdir -p ../../artifacts/${safeJobName}\n`;
        for (const artifactPath of this.artifacts?.paths ?? []) {
            const expandedPath = Utils.expandText(artifactPath, this.expandedVariables);
            cpCmd += `rsync -Ra ${expandedPath} ../../artifacts/${safeJobName}/. || true\n`;
        }

        for (const artifactExcludePath of this.artifacts?.exclude ?? []) {
            const expandedPath = Utils.expandText(artifactExcludePath, this.expandedVariables);
            cpCmd += `ls -1d '../../artifacts/${safeJobName}/${expandedPath}' | xargs -n1 rm -rf || true\n`;
        }

        const reportDotenv = this.artifacts.reports?.dotenv ?? null;
        if (reportDotenv != null) {
            cpCmd += `mkdir -p ../../artifacts/${safeJobName}/.gitlab-ci-reports/dotenv\n`;
            cpCmd += `rsync -Ra ${reportDotenv} ../../artifacts/${safeJobName}/.gitlab-ci-reports/dotenv/.\n`;
        }

        time = process.hrtime();
        const dockerCmdExtras = this.mountCache ? [await this.mountCacheCmd(this.safeJobName, writeStreams)] : [];
        await this.copyOut(cpCmd, "artifacts", dockerCmdExtras);
        endTime = process.hrtime(time);

        const readdir = await fs.readdir(`${this.cwd}/.gitlab-ci-local/artifacts/${safeJobName}`);
        if (readdir.length === 0) {
            writeStreams.stdout(chalk`${this.chalkJobName} {yellow !! no artifacts was copied !!}\n`);
        } else {
            writeStreams.stdout(chalk`${this.chalkJobName} {magentaBright exported artifacts} in {magenta ${prettyHrtime(endTime)}}\n`);
        }

        if (this.artifactsToSource) {
            time = process.hrtime();
            await Utils.spawn(`rsync --exclude=/.gitlab-ci-reports/ -a ${this.cwd}/.gitlab-ci-local/artifacts/${safeJobName}/. ${this.cwd}`);
            if (reportDotenv != null) {
                await Utils.spawn(`rsync -a ${this.cwd}/.gitlab-ci-local/artifacts/${safeJobName}/.gitlab-ci-reports/dotenv/. ${this.cwd}`);
            }
            endTime = process.hrtime(time);
            writeStreams.stdout(chalk`${this.chalkJobName} {magentaBright copied artifacts to cwd} in {magenta ${prettyHrtime(endTime)}}\n`);
        }
    }

    private async copyOut(cmd: string, type: "artifacts" | "cache", dockerCmdExtras: string[]) {
        const safeJobName = this.safeJobName;
        const buildVolumeName = this.buildVolumeName;

        await fs.mkdirp(`${this.cwd}/.gitlab-ci-local/${type}`);

        if (this.imageName) {
            const {stdout: cid} = await Utils.spawn(`docker create -i ${dockerCmdExtras.join(" ")} -v ${buildVolumeName}:/builds/${safeJobName}/ -w /builds/${safeJobName}/ firecow/gitlab-ci-local-util bash -c "${cmd}"`, this.cwd);
            const containerId = cid.replace(/\r?\n/g, "");
            this._containersToClean.push(containerId);
            await Utils.spawn(`docker start ${containerId} --attach`);
            await Utils.spawn(`docker cp ${containerId}:/${type}/. .gitlab-ci-local/${type}/.`, this.cwd);
        } else if (this.shellIsolation) {
            await Utils.spawn(`bash -eo pipefail -c "${cmd}"`, `${this.cwd}/.gitlab-ci-local/builds/${safeJobName}`);
        }
    }

    private refreshLongRunningSilentTimeout(writeStreams: WriteStreams) {
        clearTimeout(this._longRunningSilentTimeout);
        this._longRunningSilentTimeout = setTimeout(() => {
            writeStreams.stdout(chalk`${this.chalkJobName} {grey > still running...}\n`);
            this.refreshLongRunningSilentTimeout(writeStreams);
        }, 10000);
    }

    private getExitedString(startTime: [number, number], code: number, warning = false, prependString = "") {
        const finishedStr = this.getFinishedString(startTime);
        if (warning) {
            return chalk`${finishedStr} {black.bgYellowBright  WARN ${code.toString()} }${prependString}`;
        }

        return chalk`${finishedStr} {black.bgRed  FAIL ${code.toString()} } ${prependString}`;
    }

    private getFinishedString(startTime: [number, number]) {
        const endTime = process.hrtime(startTime);
        const timeStr = prettyHrtime(endTime);
        return chalk`${this.chalkJobName} {magentaBright finished} in {magenta ${timeStr}}`;
    }

    private async createDockerNetwork(networkName: string) {
        const {stdout: networkId} = await Utils.spawn(`docker network create ${networkName}`);
        this._serviceNetworkId = networkId.replace(/\r?\n/g, "");
    }

    private async startService(writeStreams: WriteStreams, service: Service, privileged: boolean) {
        let dockerCmd = `docker run -d --network gitlab-ci-local-${this.jobId} `;

        if (privileged) {
            dockerCmd += "--privileged ";
        }

        (service.getEntrypoint() ?? []).forEach((e) => {
            dockerCmd += `--entrypoint "${e}" `;
        });
        const serviceAlias = service.getAlias(this.expandedVariables);
        const serviceName = service.getName(this.expandedVariables);
        const serviceNameWithoutVersion = serviceName.replace(/(.*)(:.*)/, "$1");
        const aliases = [serviceNameWithoutVersion.replace("/", "-"), serviceNameWithoutVersion.replace("/", "__")];
        if (serviceAlias) {
            aliases.push(serviceAlias);
        }

        for(const alias of aliases) {
            dockerCmd += `--network-alias=${alias} `;
        }

        for (const [key, value] of Object.entries(this.expandedVariables)) {
            dockerCmd += `-e ${key}="${String(value).trim()}" `;
        }

        dockerCmd += `${serviceName}`;
        const command = service.getCommand(this.expandedVariables);
        if (command) {
            dockerCmd += ` ${command}`;
        }

        const time = process.hrtime();
        const {stdout: containerId} = await Utils.spawn(dockerCmd, this.cwd);
        this._containersToClean.push(containerId.replace(/\r?\n/g, ""));
        this.refreshLongRunningSilentTimeout(writeStreams);
        const endTime = process.hrtime(time);
        writeStreams.stdout(chalk`${this.chalkJobName} {magentaBright started service image: ${serviceName} with aliases: ${aliases.join(", ")}} in {magenta ${prettyHrtime(endTime)}}\n`);
    }

    private async serviceHealthCheck(writeStreams: WriteStreams, service: Service) {
        const dockerInspectCmd = `docker inspect ${service.getName(this.expandedVariables)}`;
        const {stdout: imageDetails} = await Utils.spawn(dockerInspectCmd, this.cwd);
        const imageDetailObj = JSON.parse(imageDetails);

        // Copied from the startService block. Important thing is that the aliases match
        const serviceAlias = service.getAlias(this.expandedVariables);
        const serviceName = service.getName(this.expandedVariables);
        const serviceNameWithoutVersion = serviceName.replace(/(.*)(:.*)/, "$1");
        const aliases = [serviceNameWithoutVersion.replace("/", "-"), serviceNameWithoutVersion.replace("/", "__")];
        if (serviceAlias) {
            aliases.push(serviceAlias);
        }

        // Iterate over each port defined in the image, and try to connect to the alias
        for(const port of Object.keys(imageDetailObj[0].ContainerConfig.ExposedPorts)) {
            if(port.endsWith("/tcp")) {
                const portNum = parseInt(port.replace("/tcp", ""));

                let dockerCmd = `docker run -d --network gitlab-ci-local-${this.jobId} `;

                dockerCmd += ` willwill/wait-for-it "${aliases[0]}:${portNum}" -t 30`;
                const time = process.hrtime();
                const {status: result, stdout} = await Utils.spawn(dockerCmd, this.cwd);
                this._serviceIds.push(stdout.replace(/\r?\n/g, ""));
                const endTime = process.hrtime(time);
                if(result == 0){
                    writeStreams.stdout(chalk`${this.chalkJobName} {greenBright service image: ${serviceName} healthcheck passed: ${aliases[0]}:${portNum}} in {green ${prettyHrtime(endTime)}}\n`);
                }else{
                    writeStreams.stdout(chalk`${this.chalkJobName} {redBright service image: ${serviceName} healthcheck failed: ${aliases[0]}:${portNum}} in {red ${prettyHrtime(endTime)}}\n`);
                }
            }
        }
    }
}<|MERGE_RESOLUTION|>--- conflicted
+++ resolved
@@ -149,7 +149,6 @@
             throw new ExitError(`${this.chalkJobName} @InjectSSHAgent can only be used with image:`);
         }
 
-<<<<<<< HEAD
         if (this.imageName && this.mountCache) {
             for (const c of this.cache) {
                 c.paths.forEach((p) => {
@@ -159,12 +158,16 @@
                     }
                 });
             }
-=======
+        }
+    }
+
     static async getUniqueCacheName(cwd: string, cacheEntry: { key: string | { files: string[] }; paths: string[] }, expandedVariables: { [key: string]: string }) {
         if (typeof cacheEntry.key === "string" || cacheEntry.key == null) {
             return Utils.expandText(cacheEntry.key ?? "default");
->>>>>>> 077ce0f7
-        }
+        }
+        return "md-" + await Utils.checksumFiles(cacheEntry.key.files.map(f => {
+            return `${cwd}/${Utils.expandText(f, expandedVariables)}`;
+        }));
     }
 
     get artifactsToSource() {
