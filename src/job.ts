--- conflicted
+++ resolved
@@ -502,11 +502,7 @@
             cp.on("error", (err) => setTimeout(() => reject(err), 10));
 
             if (this.imageName) {
-<<<<<<< HEAD
-                cp.stdin.end(`/gcl-scripts/${this.name}`);
-=======
                 cp.stdin.end(`/gcl-scripts/${this.name.replace(" ", "_")}`);
->>>>>>> 4d1c57e9
             } else {
                 cp.stdin.end(`./.gitlab-ci-local/scripts/${this.name.replace(" ", "_")}`);
             }
