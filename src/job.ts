--- conflicted
+++ resolved
@@ -130,12 +130,8 @@
         };
 
         // Expand environment
-<<<<<<< HEAD
         const matrixVariables = opt.matrixVariables ?? {};
-        this.expandedVariables = {...globals.variables || {}, ...jobData.variables || {}, ...matrixVariables, ...predefinedVariables, ...argvVariables};
-=======
-        this.expandedVariables = {...globalVariables || {}, ...jobData.variables || {}, ...predefinedVariables, ...argvVariables};
->>>>>>> 0f39cc22
+        this.expandedVariables = {...globalVariables || {}, ...jobData.variables || {}, ...matrixVariables, ...predefinedVariables, ...argvVariables};
         if (this.environment) {
             this.environment.name = Utils.expandText(this.environment.name, this.expandedVariables);
             this.environment.url = Utils.expandText(this.environment.url, this.expandedVariables);
@@ -164,11 +160,7 @@
         }
 
         // Variable merging and expansion
-<<<<<<< HEAD
-        this.expandedVariables = {...globals.variables || {}, ...jobData.variables || {}, ...matrixVariables, ...predefinedVariables, ...variablesFromCWDOrHome, ...argvVariables};
-=======
-        this.expandedVariables = {...globalVariables || {}, ...jobData.variables || {}, ...predefinedVariables, ...variablesFromCWDOrHome, ...argvVariables};
->>>>>>> 0f39cc22
+        this.expandedVariables = {...globalVariables || {}, ...jobData.variables || {}, ...matrixVariables, ...predefinedVariables, ...variablesFromCWDOrHome, ...argvVariables};
         let variableSyntaxFound, i = 0;
         do {
             assert(i < 100, "Recursive variable expansion reached 100 iterations");
