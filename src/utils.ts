import {RE2JS} from "re2js";
import chalk from "chalk";
import {Job, JobRule} from "./job.js";
import fs from "fs-extra";
import checksum from "checksum";
import base64url from "base64url";
import execa from "execa";
import assert from "assert";
import {CICDVariable} from "./variables-from-files.js";
import {GitData, GitSchema} from "./git-data.js";
import globby from "globby";
import micromatch from "micromatch";
import axios from "axios";
import path from "path";
import {Argv} from "./argv.js";

type RuleResultOpt = {
    argv: Argv;
    cwd: string;
    rules: JobRule[];
    variables: {[key: string]: string};
};

type ExpandWith = {
    unescape: string;
    variable: (name: string) => string;
};

export class Utils {
    static bashMulti (scripts: string[], cwd = process.cwd()): Promise<{stdout: string; stderr: string; exitCode: number}> {
        return execa(scripts.join(" && \\"), {shell: "bash", cwd});
    }

    static bash (shellScript: string, cwd = process.cwd()): Promise<{stdout: string; stderr: string; exitCode: number}> {
        return execa(shellScript, {shell: "bash", cwd});
    }

    static spawn (cmdArgs: string[], cwd = process.cwd()): Promise<{stdout: string; stderr: string}> {
        return execa(cmdArgs[0], cmdArgs.slice(1), {cwd});
    }

    static syncSpawn (cmdArgs: string[], cwd = process.cwd()): {stdout: string; stderr: string} {
        return execa.sync(cmdArgs[0], cmdArgs.slice(1), {cwd});
    }

    static fsUrl (url: string): string {
        return url.replace(/^https:\/\//g, "").replace(/^http:\/\//g, "");
    }

    static safeDockerString (jobName: string) {
        return jobName.replace(/[^\w-]+/g, (match) => {
            return base64url.encode(match);
        });
    }

    static safeBashString (s: string) {
        return `'${s.replace(/'/g, "'\"'\"'")}'`; // replaces `'` with `'"'"'`
    }

    static forEachRealJob (gitlabData: any, callback: (jobName: string, jobData: any) => void) {
        for (const [jobName, jobData] of Object.entries<any>(gitlabData)) {
            if (Job.illegalJobNames.has(jobName) || jobName[0].startsWith(".")) {
                continue;
            }
            callback(jobName, jobData);
        }
    }

    static getJobNamesFromPreviousStages (jobs: ReadonlyArray<Job>, stages: readonly string[], currentJob: Job) {
        const jobNames: string[] = [];
        const currentStageIndex = stages.indexOf(currentJob.stage);
        jobs.forEach(job => {
            const stageIndex = stages.indexOf(job.stage);
            if (stageIndex < currentStageIndex) {
                jobNames.push(job.name);
            }
        });
        return jobNames;
    }

    static async getCoveragePercent (cwd: string, stateDir: string, coverageRegex: string, jobName: string) {
        const content = await fs.readFile(`${cwd}/${stateDir}/output/${jobName}.log`, "utf8");

        const regex = new RegExp(coverageRegex.replace(/^\//, "").replace(/\/$/, ""), "gm");
        const matches = Array.from(content.matchAll(regex));
        if (matches.length === 0) return "0";

        const lastMatch = matches[matches.length - 1];
        const digits = /\d+(?:\.\d+)?/.exec(lastMatch[1] ?? lastMatch[0]);
        if (!digits) return "0";
        return digits[0] ?? "0";
    }

    static printJobNames (stream: (txt: string) => void, job: {name: string}, i: number, arr: {name: string}[]) {
        if (i === arr.length - 1) {
            stream(chalk`{blueBright ${job.name}}`);
        } else {
            stream(chalk`{blueBright ${job.name}}, `);
        }
    }

    private static expandTextWith (text: any, expandWith: ExpandWith) {
        if (typeof text !== "string") {
            return text;
        }

        return text.replace(
            /(\$\$)|\$\{([a-zA-Z_]\w*)}|\$([a-zA-Z_]\w*)/g, // https://regexr.com/7s4ka
            (_match, escape, var1, var2) => {
                if (typeof escape !== "undefined") {
                    return expandWith.unescape;
                } else {
                    const name = var1 || var2;
                    assert(name, "unexpected unset capture group");
                    return `${expandWith.variable(name)}`;
                }
            },
        );
    }

    static expandText (text: any, envs: {[key: string]: string}) {
        return this.expandTextWith(text, {
            unescape: "$",
            variable: (name) => envs[name] ?? "",
        });
    }

    static expandVariables (variables: {[key: string]: string}) {
        const _variables = {...variables}; // copy by value to prevent mutating the original input
        let expandedAnyVariables, i = 0;
        do {
            assert(i < 100, "Recursive variable expansion reached 100 iterations");
            expandedAnyVariables = false;
            for (const [k, v] of Object.entries(_variables)) {
                const envsWithoutSelf = {..._variables};
                delete envsWithoutSelf[k];
                // If the $$'s are converted to single $'s now, then the next
                // iteration, they might be interpreted as _variables, even
                // though they were *explicitly* escaped. To work around this,
                // leave the '$$'s as the same value, then only unescape them at
                // the very end.
                _variables[k] = Utils.expandTextWith(v, {
                    unescape: "$$",
                    variable: (name) => envsWithoutSelf[name] ?? "",
                });
                expandedAnyVariables ||= _variables[k] !== v;
            }
            i++;
        } while (expandedAnyVariables);

        return _variables;
    }

    static unscape$$Variables (variables: {[key: string]: string}) {
        for (const [k, v] of Object.entries(variables)) {
            variables[k] = Utils.expandText(v, {});
        }

        return variables;
    }

    static findEnvMatchedVariables (variables: {[name: string]: CICDVariable}, fileVariablesDir?: string, environment?: {name: string}) {
        const envMatchedVariables: {[key: string]: string} = {};
        for (const [k, v] of Object.entries(variables)) {
            for (const entry of v.environments) {
                if (environment?.name.match(entry.regexp) || entry.regexp.source === ".*") {
                    if (fileVariablesDir != null && v.type === "file" && !entry.fileSource) {
                        envMatchedVariables[k] = `${fileVariablesDir}/${k}`;
                        fs.mkdirpSync(`${fileVariablesDir}`);
                        fs.writeFileSync(`${fileVariablesDir}/${k}`, entry.content);
                    } else if (fileVariablesDir != null && v.type === "file" && entry.fileSource) {
                        envMatchedVariables[k] = `${fileVariablesDir}/${k}`;
                        fs.mkdirpSync(`${fileVariablesDir}`);
                        fs.copyFileSync(entry.fileSource, `${fileVariablesDir}/${k}`);
                    } else {
                        envMatchedVariables[k] = entry.content;
                    }
                    break;
                }
            }
        }
        return envMatchedVariables;
    }

    static getRulesResult (opt: RuleResultOpt, gitData: GitData, jobWhen: string = "on_success", jobAllowFailure: boolean | {exit_codes: number | number[]} = false): {when: string; allowFailure: boolean | {exit_codes: number | number[]}; variables?: {[name: string]: string}} {
        let when = "never";
        const {evaluateRuleChanges} = opt.argv;

        // optional manual jobs allowFailure defaults to true https://docs.gitlab.com/ee/ci/jobs/job_control.html#types-of-manual-jobs
        let allowFailure = jobWhen === "manual" ? true : jobAllowFailure;
        let ruleVariable: {[name: string]: string} | undefined;

        for (const rule of opt.rules) {
            if (!Utils.evaluateRuleIf(rule.if, opt.variables)) continue;
            if (!Utils.evaluateRuleExist(opt.cwd, rule.exists)) continue;
            if (evaluateRuleChanges && !Utils.evaluateRuleChanges(gitData.branches.default, rule.changes)) continue;

            when = rule.when ? rule.when : jobWhen;
            allowFailure = rule.allow_failure ?? allowFailure;
            ruleVariable = rule.variables;

            break; // Early return, will not evaluate the remaining rules
        }

        return {when, allowFailure, variables: ruleVariable};
    }

    static evaluateRuleIf (ruleIf: string | undefined, envs: {[key: string]: string}): boolean {
        if (ruleIf === undefined) return true;
        let evalStr = ruleIf;

        // Expand all variables
        evalStr = this.expandTextWith(evalStr, {
            unescape: JSON.stringify("$"),
            variable: (name) => JSON.stringify(envs[name] ?? null).replaceAll("\\\\", "\\"),
        });
        const expandedEvalStr = evalStr;

        // Scenario when RHS is a <regex>
        // https://regexr.com/85sjo
        const pattern1 = /\s*(?<operator>(?:=~)|(?:!~))\s*\/(?<rhs>.*?)\/(?<flags>[igmsuy]*)(\s|$|\))/g;
        evalStr = evalStr.replace(pattern1, (_, operator, rhs, flags, remainingTokens) => {
            let _operator;
            switch (operator) {
                case "=~":
                    _operator = "!=";
                    break;
                case "!~":
                    _operator = "==";
                    break;
                default:
                    throw operator;
            }
            const _rhs = JSON.stringify(rhs); // JSON.stringify for escaping `"`
            const containsNonEscapedSlash = /(?<!\\)\//.test(_rhs);
            const assertMsg = [
                "Error attempting to evaluate the following rules:",
                "  rules:",
                `    - if: '${expandedEvalStr}'`,
                "as rhs contains unescaped quote",
            ];
            assert(!containsNonEscapedSlash, assertMsg.join("\n"));
            return `.match(new REJS2(${_rhs}, "${flags}")) ${_operator} null${remainingTokens}`;
        });

        // Scenario when RHS is surrounded by single/double-quotes
        // https://regexr.com/85t0g
        const pattern2 = /\s*(?<operator>=~|!~)\s*(["'])(?<rhs>(?:\\.|[^\\])*?)\2/g;
        evalStr = evalStr.replace(pattern2, (_, operator, __, rhs) => {
            let _operator;
            switch (operator) {
                case "=~":
                    _operator = "!=";
                    break;
                case "!~":
                    _operator = "==";
                    break;
                default:
                    throw operator;
            }

            const assertMsg = [
                "RHS (${rhs}) must be a regex pattern. Do not rely on this behavior!",
                "Refer to https://docs.gitlab.com/ee/ci/jobs/job_rules.html#unexpected-behavior-from-regular-expression-matching-with- for more info...",
            ];
            assert((/\/(.*)\/(\w*)/.test(rhs)), assertMsg.join("\n"));

            const regex = /\/(?<pattern>.*)\/(?<flags>[igmsuy]*)/;
            const _rhs = rhs.replace(regex, (_: string, pattern: string, flags: string) => {
                return `new RE2JS("${pattern}", "${flags}")`;
            });
            return `.match(${_rhs}) ${_operator} null`;
        });

        // Convert all null.match functions to false
        evalStr = evalStr.replace(/null.match\(.+?\)\s*!=\s*null/g, "false");
        evalStr = evalStr.replace(/null.match\(.+?\)\s*==\s*null/g, "false");

        evalStr = evalStr.trim();

        let res;
        try {
            (global as any).RE2JS = RE2JS; // Assign RE2JS to the global object
            res = (0, eval)(evalStr); // https://esbuild.github.io/content-types/#direct-eval
<<<<<<< HEAD
            delete (global as any).RE2JS; // Cleanup
        } catch (err) {
=======
            delete (global as any).RE2; // Cleanup
        } catch {
>>>>>>> bffffefb
            const assertMsg = [
                "Error attempting to evaluate the following rules:",
                "  rules:",
                `    - if: '${expandedEvalStr}'`,
                "as",
                "```javascript",
                `${evalStr}`,
                "```",
            ];
            assert(false, assertMsg.join("\n"));
        }
        return Boolean(res);
    }

    static evaluateRuleExist (cwd: string, ruleExists: string[] | {paths: string[]} | undefined): boolean {
        if (ruleExists === undefined) return true;

        // Normalize rules:exists:paths to rules:exists
        if (!Array.isArray(ruleExists)) ruleExists = ruleExists.paths;

        for (const pattern of ruleExists) {
            if (pattern == "") {
                continue;
            }
            if (globby.sync(pattern, {dot: true, cwd}).length > 0) {
                return true;
            }
        }
        return false;
    }

    static evaluateRuleChanges (defaultBranch: string, ruleChanges: string[] | {paths: string[]} | undefined): boolean {
        if (ruleChanges === undefined) return true;

        // Normalize rules:changes:paths to rules:changes
        if (!Array.isArray(ruleChanges)) ruleChanges = ruleChanges.paths;

        // NOTE: https://docs.gitlab.com/ee/ci/yaml/#ruleschanges
        //   Glob patterns are interpreted with Ruby's [File.fnmatch](https://docs.ruby-lang.org/en/master/File.html#method-c-fnmatch)
        //   with the flags File::FNM_PATHNAME | File::FNM_DOTMATCH | File::FNM_EXTGLOB.
        return micromatch.some(GitData.changedFiles(`origin/${defaultBranch}`), ruleChanges, {
            nonegate: true,
            noextglob: true,
            posix: false,
            dot: true,
        });
    }

    static isSubpath (lhs: string, rhs: string, cwd: string = process.cwd()) {
        let absLhs = "";
        if (path.isAbsolute(lhs)) {
            absLhs = lhs;
        } else {
            absLhs = path.resolve(cwd, lhs);
        }

        let absRhs = "";
        if (path.isAbsolute(rhs)) {
            absRhs = rhs;
        } else {
            absRhs = path.resolve(cwd, rhs);
        }

        const relative = path.relative(absRhs, absLhs);
        return !relative.startsWith("..");
    }

    static async rsyncTrackedFiles (cwd: string, stateDir: string, target: string): Promise<{hrdeltatime: [number, number]}> {
        const time = process.hrtime();
        await fs.mkdirp(`${cwd}/${stateDir}/builds/${target}`);
        await Utils.bash(`rsync -a --delete-excluded --delete --exclude-from=<(git ls-files -o --directory | awk '{print "/"$0}') --exclude ${stateDir}/ ./ ${stateDir}/builds/${target}/`, cwd);
        return {hrdeltatime: process.hrtime(time)};
    }

    static async checksumFiles (cwd: string, files: string[]): Promise<string> {
        const promises: Promise<string>[] = [];

        files.forEach((file) => {
            promises.push(new Promise((resolve, reject) => {
                if (! fs.pathExistsSync(file)) resolve(path.relative(cwd, file)); // must use relative path here, so that checksum can be deterministic when running the unit tests
                checksum.file(file, (err, hash) => {
                    if (err) {
                        return reject(err);
                    }
                    resolve(hash);
                });
            }));
        });

        const result = await Promise.all(promises);
        return checksum(result.join(""));
    }

    static isObject (v: any) {
        return Object.getPrototypeOf(v) === Object.prototype;
    }

    static async remoteFileExist (cwd: string, file: string, ref: string, domain: string, projectPath: string, protocol: GitSchema, port: string) {
        switch (protocol) {
            case "ssh":
            case "git":
                try {
                    await Utils.spawn(`git archive --remote=ssh://git@${domain}:${port}/${projectPath}.git ${ref} ${file}`.split(" "), cwd);
                    return true;
                } catch (e: any) {
                    if (!e.stderr.includes(`remote: fatal: pathspec '${file}' did not match any files`)) throw new Error(e);
                    return false;
                }

            case "http":
            case "https": {
                try {
                    const {status} = await axios.get(`${protocol}://${domain}:${port}/${projectPath}/-/raw/${ref}/${file}`);
                    return (status === 200);
                } catch {
                    return false;
                }
            }
            default: {
                Utils.switchStatementExhaustiveCheck(protocol);
            }
        }
    }

    static switchStatementExhaustiveCheck (param: never): never {
        // https://dev.to/babak/exhaustive-type-checking-with-typescript-4l3f
        throw new Error(`Unhandled case ${param}`);
    }
}<|MERGE_RESOLUTION|>--- conflicted
+++ resolved
@@ -282,13 +282,8 @@
         try {
             (global as any).RE2JS = RE2JS; // Assign RE2JS to the global object
             res = (0, eval)(evalStr); // https://esbuild.github.io/content-types/#direct-eval
-<<<<<<< HEAD
             delete (global as any).RE2JS; // Cleanup
         } catch (err) {
-=======
-            delete (global as any).RE2; // Cleanup
-        } catch {
->>>>>>> bffffefb
             const assertMsg = [
                 "Error attempting to evaluate the following rules:",
                 "  rules:",
