import "./global.js";
import {RE2JS} from "re2js";
import chalk from "chalk";
import {Job, JobRule} from "./job.js";
import fs from "fs-extra";
import checksum from "checksum";
import base64url from "base64url";
import execa, {ExecaError} from "execa";
import assert from "assert";
import {CICDVariable} from "./variables-from-files.js";
import {GitData, GitSchema} from "./git-data.js";
import globby from "globby";
import micromatch from "micromatch";
import axios, {AxiosRequestConfig} from "axios";
import path from "path";
import {Argv} from "./argv.js";

type RuleResultOpt = {
    argv: Argv;
    cwd: string;
    rules: JobRule[];
    variables: {[key: string]: string};
};

type ExpandWith = {
    unescape: string;
    variable: (name: string) => string;
};

export class Utils {
    static bashMulti (scripts: string[], cwd = process.cwd()): Promise<{stdout: string; stderr: string; exitCode: number}> {
        return execa(scripts.join(" && \\"), {shell: "bash", cwd});
    }

    static bash (shellScript: string, cwd = process.cwd()): Promise<{stdout: string; stderr: string; exitCode: number}> {
        return execa(shellScript, {shell: "bash", cwd});
    }

    static spawn (cmdArgs: string[], cwd = process.cwd()): Promise<{stdout: string; stderr: string}> {
        return execa(cmdArgs[0], cmdArgs.slice(1), {cwd});
    }

    static syncSpawn (cmdArgs: string[], cwd = process.cwd()): {stdout: string; stderr: string} {
        return execa.sync(cmdArgs[0], cmdArgs.slice(1), {cwd});
    }

    static fsUrl (url: string): string {
        return url.replace(/^https:\/\//g, "").replace(/^http:\/\//g, "");
    }

    static safeDockerString (jobName: string) {
        return jobName.replace(/[^\w-]+/g, (match) => {
            return base64url.encode(match);
        });
    }

    static safeBashString (s: string) {
        return `'${s.replace(/'/g, "'\"'\"'")}'`; // replaces `'` with `'"'"'`
    }

    static forEachRealJob (gitlabData: any, callback: (jobName: string, jobData: any) => void) {
        for (const [jobName, jobData] of Object.entries<any>(gitlabData)) {
            if (Job.illegalJobNames.has(jobName) || jobName[0].startsWith(".")) {
                continue;
            }
            callback(jobName, jobData);
        }
    }

    static getJobNamesFromPreviousStages (jobs: ReadonlyArray<Job>, stages: readonly string[], currentJob: Job) {
        const jobNames: string[] = [];
        const currentStageIndex = stages.indexOf(currentJob.stage);
        jobs.forEach(job => {
            const stageIndex = stages.indexOf(job.stage);
            if (stageIndex < currentStageIndex) {
                jobNames.push(job.name);
            }
        });
        return jobNames;
    }

    static async getCoveragePercent (cwd: string, stateDir: string, coverageRegex: string, jobName: string) {
        const content = await fs.readFile(`${cwd}/${stateDir}/output/${jobName}.log`, "utf8");

        const regex = RE2JS.compile(
            coverageRegex
                .replace(/^\//, "")
                .replace(/\/$/, ""),
            RE2JS.MULTILINE,
        );
        const matches = Array.from(content.matchAllRE2JS(regex));
        if (matches.length === 0) return "0";

        const lastMatch = matches[matches.length - 1];
        const digits = /\d+(?:\.\d+)?/.exec(lastMatch[1] ?? lastMatch[0]);
        if (!digits) return "0";
        return digits[0] ?? "0";
    }

    static printJobNames (stream: (txt: string) => void, job: {name: string}, i: number, arr: {name: string}[]) {
        if (i === arr.length - 1) {
            stream(chalk`{blueBright ${job.name}}`);
        } else {
            stream(chalk`{blueBright ${job.name}}, `);
        }
    }

    private static expandTextWith (text: any, expandWith: ExpandWith) {
        if (typeof text !== "string") {
            return text;
        }

        return text.replace(
            /(\$\$)|\$\{([a-zA-Z_]\w*)}|\$([a-zA-Z_]\w*)/g, // https://regexr.com/7s4ka
            (_match, escape, var1, var2) => {
                if (typeof escape !== "undefined") {
                    return expandWith.unescape;
                } else {
                    const name = var1 || var2;
                    assert(name, "unexpected unset capture group");
                    return `${expandWith.variable(name)}`;
                }
            },
        );
    }

    static expandText (text: any, envs: {[key: string]: string}) {
        return this.expandTextWith(text, {
            unescape: "$",
            variable: (name) => envs[name] ?? "",
        });
    }

    static expandVariables (variables: {[key: string]: string}) {
        const _variables = {...variables}; // copy by value to prevent mutating the original input
        let expandedAnyVariables, i = 0;
        do {
            assert(i < 100, "Recursive variable expansion reached 100 iterations");
            expandedAnyVariables = false;
            for (const [k, v] of Object.entries(_variables)) {
                const envsWithoutSelf = {..._variables};
                delete envsWithoutSelf[k];
                // If the $$'s are converted to single $'s now, then the next
                // iteration, they might be interpreted as _variables, even
                // though they were *explicitly* escaped. To work around this,
                // leave the '$$'s as the same value, then only unescape them at
                // the very end.
                _variables[k] = Utils.expandTextWith(v, {
                    unescape: "$$",
                    variable: (name) => envsWithoutSelf[name] ?? "",
                });
                expandedAnyVariables ||= _variables[k] !== v;
            }
            i++;
        } while (expandedAnyVariables);

        return _variables;
    }

    static unscape$$Variables (variables: {[key: string]: string}) {
        for (const [k, v] of Object.entries(variables)) {
            variables[k] = Utils.expandText(v, {});
        }

        return variables;
    }

    static findEnvMatchedVariables (variables: {[name: string]: CICDVariable}, fileVariablesDir?: string, environment?: {name: string}) {
        const envMatchedVariables: {[key: string]: string} = {};
        for (const [k, v] of Object.entries(variables)) {
            for (const entry of v.environments) {
                if (environment?.name.match(entry.regexp) || entry.regexp.source === ".*") {
                    if (fileVariablesDir != null && v.type === "file" && !entry.fileSource) {
                        envMatchedVariables[k] = `${fileVariablesDir}/${k}`;
                        fs.mkdirpSync(`${fileVariablesDir}`);
                        fs.writeFileSync(`${fileVariablesDir}/${k}`, entry.content);
                    } else if (fileVariablesDir != null && v.type === "file" && entry.fileSource) {
                        envMatchedVariables[k] = `${fileVariablesDir}/${k}`;
                        fs.mkdirpSync(`${fileVariablesDir}`);
                        fs.copyFileSync(entry.fileSource, `${fileVariablesDir}/${k}`);
                    } else {
                        envMatchedVariables[k] = entry.content;
                    }
                    break;
                }
            }
        }
        return envMatchedVariables;
    }

    static getRulesResult (opt: RuleResultOpt, gitData: GitData, jobWhen: string = "on_success", jobAllowFailure: boolean | {exit_codes: number | number[]} = false): {when: string; allowFailure: boolean | {exit_codes: number | number[]}; variables?: {[name: string]: string}} {
        let when = "never";
        const {evaluateRuleChanges} = opt.argv;

        // optional manual jobs allowFailure defaults to true https://docs.gitlab.com/ee/ci/jobs/job_control.html#types-of-manual-jobs
        let allowFailure = jobWhen === "manual" ? true : jobAllowFailure;
        let ruleVariable: {[name: string]: string} | undefined;

        for (const rule of opt.rules) {
            if (!Utils.evaluateRuleIf(rule.if, opt.variables)) continue;
            if (!Utils.evaluateRuleExist(opt.cwd, rule.exists)) continue;
            if (evaluateRuleChanges && !Utils.evaluateRuleChanges(gitData.branches.default, rule.changes, opt.cwd)) continue;

            when = rule.when ? rule.when : jobWhen;
            allowFailure = rule.allow_failure ?? allowFailure;
            ruleVariable = rule.variables;

            break; // Early return, will not evaluate the remaining rules
        }

        return {when, allowFailure, variables: ruleVariable};
    }

    static evaluateRuleIf (ruleIf: string | undefined, envs: {[key: string]: string}): boolean {
        if (ruleIf === undefined) return true;
        let evalStr = ruleIf;

        const flagsToBinary = (flags: string): number => {
            let binary = 0;
            if (flags.includes("i")) {
                binary |= RE2JS.CASE_INSENSITIVE;
            }
            if (flags.includes("s")) {
                binary |= RE2JS.DOTALL;
            }
            if (flags.includes("m")) {
                binary |= RE2JS.MULTILINE;
            }
            return binary;
        };

        // Expand all variables
        evalStr = this.expandTextWith(evalStr, {
            unescape: JSON.stringify("$"),
            variable: (name) => JSON.stringify(envs[name] ?? null).replaceAll("\\\\", "\\"),
        });
        const expandedEvalStr = evalStr;

        // Scenario when RHS is a <regex>
        // https://regexr.com/85sjo
        const pattern1 = /\s*(?<operator>(?:=~)|(?:!~))\s*\/(?<rhs>.*?)\/(?<flags>[igmsuy]*)(\s|$|\))/g;
        evalStr = evalStr.replace(pattern1, (_, operator, rhs, flags, remainingTokens) => {
            let _operator;
            switch (operator) {
                case "=~":
                    _operator = "!=";
                    break;
                case "!~":
                    _operator = "==";
                    break;
                default:
                    throw operator;
            }
            const _rhs = JSON.stringify(rhs); // JSON.stringify for escaping `"`
            const containsNonEscapedSlash = /(?<!\\)\//.test(_rhs);
            const assertMsg = [
                "Error attempting to evaluate the following rules:",
                "  rules:",
                `    - if: '${expandedEvalStr}'`,
                "as rhs contains unescaped quote",
            ];
            assert(!containsNonEscapedSlash, assertMsg.join("\n"));
            const flagsBinary = flagsToBinary(flags);
            return `.matchRE2JS(RE2JS.compile(${_rhs}, ${flagsBinary})) ${_operator} null${remainingTokens}`;
        });

        // Scenario when RHS is surrounded by single/double-quotes
        // https://regexr.com/85t0g
        const pattern2 = /\s*(?<operator>=~|!~)\s*(["'])(?<rhs>(?:\\.|[^\\])*?)\2/g;
        evalStr = evalStr.replace(pattern2, (_, operator, __, rhs) => {
            let _operator;
            switch (operator) {
                case "=~":
                    _operator = "!=";
                    break;
                case "!~":
                    _operator = "==";
                    break;
                default:
                    throw operator;
            }

            const assertMsg = [
                "RHS (${rhs}) must be a regex pattern. Do not rely on this behavior!",
                "Refer to https://docs.gitlab.com/ee/ci/jobs/job_rules.html#unexpected-behavior-from-regular-expression-matching-with- for more info...",
            ];
            assert((/\/(.*)\/(\w*)/.test(rhs)), assertMsg.join("\n"));

            const regex = /\/(?<pattern>.*)\/(?<flags>[igmsuy]*)/;
            const _rhs = rhs.replace(regex, (_: string, pattern: string, flags: string) => {
                const flagsBinary = flagsToBinary(flags);
                return `RE2JS.compile("${pattern}", ${flagsBinary})`;
            });
            return `.matchRE2JS(${_rhs}) ${_operator} null`;
        });

        evalStr = evalStr.replace(/null.matchRE2JS\(.+?\)\s*!=\s*null/g, "false");
        evalStr = evalStr.replace(/null.matchRE2JS\(.+?\)\s*==\s*null/g, "true");

        evalStr = evalStr.trim();

        let res;
        try {
            (global as any).RE2JS = RE2JS; // Assign RE2JS to the global object
            res = (0, eval)(evalStr); // https://esbuild.github.io/content-types/#direct-eval
            delete (global as any).RE2JS; // Cleanup
        } catch {
            const assertMsg = [
                "Error attempting to evaluate the following rules:",
                "  rules:",
                `    - if: '${expandedEvalStr}'`,
                "as",
                "```javascript",
                `${evalStr}`,
                "```",
            ];
            assert(false, assertMsg.join("\n"));
        }
        return Boolean(res);
    }

    static evaluateRuleExist (cwd: string, ruleExists: string[] | {paths: string[]} | undefined): boolean {
        if (ruleExists === undefined) return true;

        // Normalize rules:exists:paths to rules:exists
        if (!Array.isArray(ruleExists)) ruleExists = ruleExists.paths;

        for (const pattern of ruleExists) {
            if (pattern == "") {
                continue;
            }
            if (globby.sync(pattern, {dot: true, cwd}).length > 0) {
                return true;
            }
        }
        return false;
    }

    static evaluateRuleChanges (defaultBranch: string, ruleChanges: string[] | {paths: string[]} | undefined, cwd: string): boolean {
        if (ruleChanges === undefined) return true;

        // Normalize rules:changes:paths to rules:changes
        if (!Array.isArray(ruleChanges)) ruleChanges = ruleChanges.paths;

        // NOTE: https://docs.gitlab.com/ee/ci/yaml/#ruleschanges
        //   Glob patterns are interpreted with Ruby's [File.fnmatch](https://docs.ruby-lang.org/en/master/File.html#method-c-fnmatch)
        //   with the flags File::FNM_PATHNAME | File::FNM_DOTMATCH | File::FNM_EXTGLOB.
        return micromatch.some(GitData.changedFiles(`origin/${defaultBranch}`, cwd), ruleChanges, {
            nonegate: true,
            noextglob: true,
            posix: false,
            dot: true,
        });
    }

    static isSubpath (lhs: string, rhs: string, cwd: string = process.cwd()) {
        let absLhs = "";
        if (path.isAbsolute(lhs)) {
            absLhs = lhs;
        } else {
            absLhs = path.resolve(cwd, lhs);
        }

        let absRhs = "";
        if (path.isAbsolute(rhs)) {
            absRhs = rhs;
        } else {
            absRhs = path.resolve(cwd, rhs);
        }

        const relative = path.relative(absRhs, absLhs);
        return !relative.startsWith("..");
    }

    static async rsyncTrackedFiles (cwd: string, stateDir: string, target: string): Promise<{hrdeltatime: [number, number]}> {
        const time = process.hrtime();
        await fs.mkdirp(`${cwd}/${stateDir}/builds/${target}`);
        await Utils.bash(`rsync -a --delete-excluded --delete --exclude-from=<(git ls-files -o --directory | awk '{print "/"$0}') --exclude ${stateDir}/ ./ ${stateDir}/builds/${target}/`, cwd);
        return {hrdeltatime: process.hrtime(time)};
    }

    static async checksumFiles (cwd: string, files: string[]): Promise<string> {
        const promises: Promise<string>[] = [];

        files.forEach((file) => {
            promises.push(new Promise((resolve, reject) => {
                if (! fs.pathExistsSync(file)) resolve(path.relative(cwd, file)); // must use relative path here, so that checksum can be deterministic when running the unit tests
                checksum.file(file, (err, hash) => {
                    if (err) {
                        return reject(err);
                    }
                    resolve(hash);
                });
            }));
        });

        const result = await Promise.all(promises);
        return checksum(result.join(""));
    }

    static isObject (v: any) {
        return Object.getPrototypeOf(v) === Object.prototype;
    }

    static async remoteFileExist (cwd: string, file: string, ref: string, domain: string, projectPath: string, protocol: GitSchema, port: string) {
        switch (protocol) {
            case "ssh":
            case "git":
                try {
                    await Utils.spawn(`git archive --remote=ssh://git@${domain}:${port}/${projectPath}.git ${ref} ${file}`.split(" "), cwd);
                    return true;
                } catch (e: any) {
                    if (!e.stderr.includes(`remote: fatal: pathspec '${file}' did not match any files`)) throw new Error(e);
                    return false;
                }

            case "http":
            case "https": {
                try {
                    const axiosConfig: AxiosRequestConfig = Utils.getAxiosProxyConfig();
                    const {status} = await axios.get(
                        `${protocol}://${domain}:${port}/${projectPath}/-/raw/${ref}/${file}`,
                        axiosConfig,
                    );
                    return (status === 200);
                } catch {
                    return false;
                }
            }
            default: {
                Utils.switchStatementExhaustiveCheck(protocol);
            }
        }
    }

    static switchStatementExhaustiveCheck (param: never): never {
        // https://dev.to/babak/exhaustive-type-checking-with-typescript-4l3f
        throw new Error(`Unhandled case ${param}`);
    }

<<<<<<< HEAD
    static async dockerVolumeFileExists (containerExecutable: string, path: string, volume: string): Promise<boolean> {
        try {
            await Utils.spawn([containerExecutable, "run", "--rm", "-v", `${volume}:/mnt/vol`, "alpine", "ls", `/mnt/vol/${path}`]);
            return true;
        } catch {
            return false;
        }
    }

    static gclRegistryPrefix: string = "registry.gcl.local";
    static async startDockerRegistry (argv: Argv): Promise<void> {
        const gclRegistryCertVol = `${this.gclRegistryPrefix}.certs`;
        const gclRegistryDataVol = `${this.gclRegistryPrefix}.data`;
        const gclRegistryNet = `${this.gclRegistryPrefix}.net`;

        // create cert volume
        try {
            await Utils.spawn(`${argv.containerExecutable} volume create ${gclRegistryCertVol}`.split(" "));
        } catch (err) {
            if (err instanceof Error && !err.message.endsWith("already exists"))
                throw err;
        }

        // create self-signed cert/key files for https support
        if (!await this.dockerVolumeFileExists(argv.containerExecutable, `${this.gclRegistryPrefix}.crt`, gclRegistryCertVol)) {
            const opensslArgs = [
                "req", "-newkey", "rsa:4096", "-nodes", "-sha256",
                "-keyout", `/certs/${this.gclRegistryPrefix}.key`,
                "-x509", "-days", "365",
                "-out", `/certs/${this.gclRegistryPrefix}.crt`,
                "-subj", `/CN=${this.gclRegistryPrefix}`,
                "-addext", `subjectAltName=DNS:${this.gclRegistryPrefix}`,
            ];
            const generateCertsInPlace = [
                argv.containerExecutable, "run", "--rm", "-v", `${gclRegistryCertVol}:/certs`, "--entrypoint", "sh", "alpine/openssl", "-c",
                [
                    "openssl", ...opensslArgs,
                    "&&", "mkdir", "-p", `/certs/${this.gclRegistryPrefix}`,
                    "&&", "cp", `/certs/${this.gclRegistryPrefix}.crt`, `/certs/${this.gclRegistryPrefix}/ca.crt`,
                ].join(" "),
            ];
            await Utils.spawn(generateCertsInPlace);
        }

        // create data volume
        try {
            await Utils.spawn([argv.containerExecutable, "volume", "create", gclRegistryDataVol]);
        } catch (err) {
            if (err instanceof Error && !err.message.endsWith("already exists"))
                throw err;
        }

        // create network
        try {
            await Utils.spawn([argv.containerExecutable, "network", "create", gclRegistryNet]);
        } catch (err) {
            if (err instanceof Error && !err.message.includes("already exists"))
                throw err;
        }

        await Utils.spawn([argv.containerExecutable, "rm", "-f", this.gclRegistryPrefix]);
        await Utils.spawn([
            argv.containerExecutable, "run", "-d", "--name", this.gclRegistryPrefix,
            "--network", gclRegistryNet,
            "--volume", `${gclRegistryDataVol}:/var/lib/registry`,
            "--volume", `${gclRegistryCertVol}:/certs:ro`,
            "-e", "REGISTRY_HTTP_ADDR=0.0.0.0:443",
            "-e", `REGISTRY_HTTP_TLS_CERTIFICATE=/certs/${this.gclRegistryPrefix}.crt`,
            "-e", `REGISTRY_HTTP_TLS_KEY=/certs/${this.gclRegistryPrefix}.key`,
            "registry",
        ]);

        try {
            await execa(argv.containerExecutable, [
                "run", "--rm",
                "--network", gclRegistryNet,
                "--entrypoint", "sh",
                "curlimages/curl",
                "-c", `until [ "$(curl -s -o /dev/null -k -w "%{http_code}" https://${this.gclRegistryPrefix}:443)" = "200" ]; do sleep 1; done;`,
            ], {
                timeout: 4000,
            });
        } catch (err) {
            await this.stopDockerRegistry(argv.containerExecutable);
            if ((err as ExecaError).timedOut) {
                throw "local docker registry port check timed out";
            }
            throw err;
        }
    }

    static async stopDockerRegistry (containerExecutable: string): Promise<void> {
        await Utils.spawn([containerExecutable, "rm", "-f", this.gclRegistryPrefix]);
=======
    static async getTrackedFiles (cwd: string): Promise<string[]> {
        const lsFilesRes = await Utils.bash("git ls-files --deduplicate", cwd);
        if (lsFilesRes.exitCode != 0) {
            throw new Error(`Failed to list tracked files in ${cwd}: ${lsFilesRes.stderr}`);
        }
        return lsFilesRes.stdout.split("\n");
    }

    static getAxiosProxyConfig (): AxiosRequestConfig {
        const proxyEnv = process.env.HTTPS_PROXY || process.env.HTTP_PROXY;
        if (proxyEnv) {
            const proxyUrl = new URL(proxyEnv);
            return {
                proxy: {
                    host: proxyUrl.hostname,
                    port: proxyUrl.port ? parseInt(proxyUrl.port, 10) : 8080,
                    protocol: proxyUrl.protocol.replace(":", ""),
                },
            };
        }
        return {};
>>>>>>> 56a2e8aa
    }
}<|MERGE_RESOLUTION|>--- conflicted
+++ resolved
@@ -438,7 +438,6 @@
         throw new Error(`Unhandled case ${param}`);
     }
 
-<<<<<<< HEAD
     static async dockerVolumeFileExists (containerExecutable: string, path: string, volume: string): Promise<boolean> {
         try {
             await Utils.spawn([containerExecutable, "run", "--rm", "-v", `${volume}:/mnt/vol`, "alpine", "ls", `/mnt/vol/${path}`]);
@@ -532,7 +531,8 @@
 
     static async stopDockerRegistry (containerExecutable: string): Promise<void> {
         await Utils.spawn([containerExecutable, "rm", "-f", this.gclRegistryPrefix]);
-=======
+    }
+    
     static async getTrackedFiles (cwd: string): Promise<string[]> {
         const lsFilesRes = await Utils.bash("git ls-files --deduplicate", cwd);
         if (lsFilesRes.exitCode != 0) {
@@ -554,6 +554,5 @@
             };
         }
         return {};
->>>>>>> 56a2e8aa
     }
 }