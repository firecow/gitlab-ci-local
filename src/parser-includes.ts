import {Utils} from "./utils";
import fetch from "node-fetch";
import {ExitError} from "./types/exit-error";
import * as fs from "fs-extra";
import {WriteStreams} from "./types/write-streams";
import {GitData} from "./git-data";
import {assert} from "./asserts";
import chalk from "chalk";
import {Parser} from "./parser";

export class ParserIncludes {

    static async init(gitlabData: any, cwd: string, writeStreams: WriteStreams, gitData: GitData, fetchIncludes: boolean, depth: number): Promise<any[]> {
        let includeDatas: any[] = [];
        const promises = [];

        assert(depth < 100, chalk`circular dependency detected in \`include\``);
        depth++;

        const include = this.expandInclude(gitlabData["include"]);

        // Find files to fetch from remote and place in .gitlab-ci-local/includes
        for (const value of include) {
            if (!fetchIncludes) {
                continue;
            }
            if (value["local"]) {
                const fileExists = fs.existsSync(`${cwd}/${value["local"]}`);
                if (!fileExists) {
                    throw new ExitError(`Local include file cannot be found ${value["local"]}`);
                }
            } else if (value["file"]) {
                promises.push(this.downloadIncludeProjectFile(cwd, value["project"], value["ref"] || "master", value["file"], gitData));
            } else if (value["template"]) {
                const {project, ref, file, domain} = this.covertTemplateToProjectFile(value["template"]);
                const url = `https://${domain}/${project}/-/raw/${ref}/${file}`;
                promises.push(this.downloadIncludeRemote(cwd, url));
            } else if (value["remote"]) {
                promises.push(this.downloadIncludeRemote(cwd, value["remote"]));
            }

        }

        await Promise.all(promises);

        for (const value of include) {
            if (value["local"]) {
                const localDoc = await Parser.loadYaml(`${cwd}/${value.local}`);
                includeDatas = includeDatas.concat(await this.init(localDoc, cwd, writeStreams, gitData, fetchIncludes, depth));
            } else if (value["project"]) {
                const fileDoc = await Parser.loadYaml(`${cwd}/.gitlab-ci-local/includes/${gitData.remote.host}/${value["project"]}/${value["ref"] || "master"}/${value["file"]}`);

                // Expand local includes inside a "project"-like include
                this.expandInclude(fileDoc["include"]).forEach((inner: any, i: number) => {
                    if (!inner["local"]) return;
                    fileDoc["include"][i] = {
                        project: value["project"],
                        file: inner["local"].replace(/^\//, ""),
                        ref: value["ref"],
                    };
                });

                includeDatas = includeDatas.concat(await this.init(fileDoc, cwd, writeStreams, gitData, fetchIncludes, depth));
            } else if (value["template"]) {
                const {project, ref, file, domain} = this.covertTemplateToProjectFile(value["template"]);
                const fsUrl = Utils.fsUrl(`https://${domain}/${project}/-/raw/${ref}/${file}`);
                const fileDoc = await Parser.loadYaml(`${cwd}/.gitlab-ci-local/includes/${fsUrl}`);
                includeDatas = includeDatas.concat(await this.init(fileDoc, cwd, writeStreams, gitData, fetchIncludes, depth));
            } else if (value["remote"]) {
                const fsUrl = Utils.fsUrl(value["remote"]);
                const fileDoc = await Parser.loadYaml(`${cwd}/.gitlab-ci-local/includes/${fsUrl}`);
                includeDatas = includeDatas.concat(await this.init(fileDoc, cwd, writeStreams, gitData, fetchIncludes, depth));
            } else {
                throw new ExitError(`Didn't understand include ${JSON.stringify(value)}`);
            }
        }

        includeDatas.push(gitlabData);
        return includeDatas;
    }

    static expandInclude(i: any): any[] {
        let include = i || [];
        if (include && include.length == null) {
            include = [ i ];
        }
        if (typeof include === "string") {
            include = [{"local": include}];
        }
        for (const [index, entry] of Object.entries(include)) {
            include[index] = typeof entry === "string" ? {"local": entry } : entry;
        }
        return include;
    }

    static covertTemplateToProjectFile(template: string): { project: string; ref: string; file: string; domain: string } {
        return {
            domain: "gitlab.com",
            project: "gitlab-org/gitlab",
            ref: "master",
            file: `lib/gitlab/ci/templates/${template}`,
        };
    }

    static async downloadIncludeRemote(cwd: string, url: string): Promise<void> {
        const fsUrl = Utils.fsUrl(url);
        const res = await fetch(url);
        if (res.status !== 200) {
            throw new ExitError(`Remote include could not be fetched ${url}`);
        }
        fs.outputFileSync(`${cwd}/.gitlab-ci-local/includes/${fsUrl}`, await res.text());
    }

<<<<<<< HEAD
    static async downloadIncludeProjectFile(cwd: string, project: string, ref: string, file: string, gitRemoteDomain: string): Promise<void> {
        await fs.mkdirp(`${cwd}/.gitlab-ci-local/includes/${gitRemoteDomain}/${project}/${ref}/`);
=======
    static async downloadIncludeProjectFile(cwd: string, project: string, ref: string, file: string, gitData: GitData): Promise<void> {
        const remote = gitData.remote;
        fs.ensureDirSync(`${cwd}/.gitlab-ci-local/includes/${remote.host}/${project}/${ref}/`);
>>>>>>> dd341915
        const normalizedFile = file.replace(/^\/+/, "");
        try {
            const target = `.gitlab-ci-local/includes/${remote.host}/${project}/${ref}/`;
            await Utils.spawn(`git archive --remote=ssh://git@${remote.host}:${remote.port}/${project}.git ${ref} ${normalizedFile} | tar -f - -xC ${target}`, cwd);
        } catch (e) {
            throw new ExitError(`Project include could not be fetched { project: ${project}, ref: ${ref}, file: ${normalizedFile} }`);
        }
    }
}<|MERGE_RESOLUTION|>--- conflicted
+++ resolved
@@ -111,14 +111,9 @@
         fs.outputFileSync(`${cwd}/.gitlab-ci-local/includes/${fsUrl}`, await res.text());
     }
 
-<<<<<<< HEAD
-    static async downloadIncludeProjectFile(cwd: string, project: string, ref: string, file: string, gitRemoteDomain: string): Promise<void> {
-        await fs.mkdirp(`${cwd}/.gitlab-ci-local/includes/${gitRemoteDomain}/${project}/${ref}/`);
-=======
     static async downloadIncludeProjectFile(cwd: string, project: string, ref: string, file: string, gitData: GitData): Promise<void> {
         const remote = gitData.remote;
-        fs.ensureDirSync(`${cwd}/.gitlab-ci-local/includes/${remote.host}/${project}/${ref}/`);
->>>>>>> dd341915
+        await fs.mkdirp(`${cwd}/.gitlab-ci-local/includes/${remote.host}/${project}/${ref}/`);
         const normalizedFile = file.replace(/^\/+/, "");
         try {
             const target = `.gitlab-ci-local/includes/${remote.host}/${project}/${ref}/`;
